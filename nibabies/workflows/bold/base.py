<<<<<<< HEAD
# emacs: -*- mode: python; py-indent-offset: 4; indent-tabs-mode: nil -*-
# vi: set ft=python sts=4 ts=4 sw=4 et:
#
# STATEMENT OF CHANGES: This file is derived from sources licensed under the Apache-2.0 terms,
# and this file has been changed.
# The original file this work derives from is found at:
# https://github.com/nipreps/fmriprep/blob/a4fd718/fmriprep/workflows/bold/base.py
#
# [November 2021] CHANGES:
#   * Began tracking changes by copying over a4fd7a8 (21.0.0rc2) and noting differences
#   * Bold references are created with init_epi_reference_wf instead of init_bold_reference_wf.
#     Correspondingly, masking is performed separately. The initial boldref is performed in
#     workflows/base.py
#   * t1w is broadly replaced with anat
#   * Nibabies-specific subcortical alignment
#   * Carpet plots require CIFTI
#
# Copyright 2023 The NiPreps Developers <nipreps@gmail.com>
#
# Licensed under the Apache License, Version 2.0 (the "License");
# you may not use this file except in compliance with the License.
# You may obtain a copy of the License at
#
#     http://www.apache.org/licenses/LICENSE-2.0
#
# Unless required by applicable law or agreed to in writing, software
# distributed under the License is distributed on an "AS IS" BASIS,
# WITHOUT WARRANTIES OR CONDITIONS OF ANY KIND, either express or implied.
# See the License for the specific language governing permissions and
# limitations under the License.
#
# We support and encourage derived works from this project, please read
# about our expectations at
#
#     https://www.nipreps.org/community/licensing/
#
"""
Orchestrating the BOLD-preprocessing workflow
^^^^^^^^^^^^^^^^^^^^^^^^^^^^^^^^^^^^^^^^^^^^^

.. autofunction:: init_func_preproc_wf
.. autofunction:: init_func_derivatives_wf

"""
import os

import nibabel as nb
from nipype.interfaces import utility as niu
from nipype.interfaces.fsl import Split as FSLSplit
from nipype.pipeline import engine as pe
from niworkflows.interfaces.header import ValidateImage
from niworkflows.utils.connections import listify, pop_file
from sdcflows.interfaces.brainmask import BrainExtraction

from ... import config
from ...interfaces import DerivativesDataSink
from ...interfaces.reports import FunctionalSummary
from ...utils.bids import extract_entities
from ...utils.misc import combine_meepi_source
from .boldref import init_infant_epi_reference_wf

# BOLD workflows
from .confounds import init_bold_confs_wf, init_carpetplot_wf
from .hmc import init_bold_hmc_wf
from .outputs import init_func_derivatives_wf
from .registration import init_bold_reg_wf, init_bold_t1_trans_wf
from .resampling import (
    init_bold_preproc_trans_wf,
    init_bold_std_trans_wf,
    init_bold_surf_wf,
)
from .stc import init_bold_stc_wf
from .t2s import init_bold_t2s_wf, init_t2s_reporting_wf


def init_func_preproc_wf(bold_file, has_fieldmap=False, existing_derivatives=None):
    """
    This workflow controls the functional preprocessing stages of *NiBabies*.

    Workflow Graph
        .. workflow::
            :graph2use: orig
            :simple_form: yes

            from fmriprep.workflows.tests import mock_config
            from nibabies import config
            from nibabies.workflows.bold.base import init_func_preproc_wf
            with mock_config():
                bold_file = config.execution.bids_dir / "sub-01" / "func" \
                    / "sub-01_task-mixedgamblestask_run-01_bold.nii.gz"
                wf = init_func_preproc_wf(str(bold_file))

    Parameters
    ----------
    bold_file
        Path to NIfTI file (single echo) or list of paths to NIfTI files (multi-echo)
    has_fieldmap : :obj:`bool`
        Signals the workflow to use inputnode fieldmap files

    Inputs
    ------
    bold_file
        BOLD series NIfTI file
    anat_preproc
        Bias-corrected structural template image
    anat_mask
        Mask of the skull-stripped template image
    anat_dseg
        Segmentation of preprocessed structural image, including
        gray-matter (GM), white-matter (WM) and cerebrospinal fluid (CSF)
    anat_aseg
        Segmentation of structural image, done with FreeSurfer.
    anat_aparc
        Parcellation of structural image, done with FreeSurfer.
    anat_tpms
        List of tissue probability maps in T1w space
    template
        List of templates to target
    anat2std_xfm
        List of transform files, collated with templates
    std2anat_xfm
        List of inverse transform files, collated with templates
    subjects_dir
        FreeSurfer SUBJECTS_DIR
    subject_id
        FreeSurfer subject ID
    t1w2fsnative_xfm
        LTA-style affine matrix translating from T1w to FreeSurfer-conformed subject space
    fsnative2t1w_xfm
        LTA-style affine matrix translating from FreeSurfer-conformed subject space to T1w

    Outputs
    -------
    bold_t1
        BOLD series, resampled to T1w space
    bold_mask_t1
        BOLD series mask in T1w space
    bold_std
        BOLD series, resampled to template space
    bold_mask_std
        BOLD series mask in template space
    confounds
        TSV of confounds
    surfaces
        BOLD series, resampled to FreeSurfer surfaces
    aroma_noise_ics
        Noise components identified by ICA-AROMA
    melodic_mix
        FSL MELODIC mixing matrix
    bold_cifti
        BOLD CIFTI image

    See Also
    --------

    * :py:func:`~niworkflows.func.util.init_bold_reference_wf`
    * :py:func:`~nibabies.workflows.bold.stc.init_bold_stc_wf`
    * :py:func:`~nibabies.workflows.bold.hmc.init_bold_hmc_wf`
    * :py:func:`~nibabies.workflows.bold.t2s.init_bold_t2s_wf`
    * :py:func:`~nibabies.workflows.bold.registration.init_bold_t1_trans_wf`
    * :py:func:`~nibabies.workflows.bold.registration.init_bold_reg_wf`
    * :py:func:`~nibabies.workflows.bold.confounds.init_bold_confs_wf`
    * :py:func:`~nibabies.workflows.bold.confounds.init_ica_aroma_wf`
    * :py:func:`~nibabies.workflows.bold.resampling.init_bold_std_trans_wf`
    * :py:func:`~nibabies.workflows.bold.resampling.init_bold_preproc_trans_wf`
    * :py:func:`~nibabies.workflows.bold.resampling.init_bold_surf_wf`
    * :py:func:`~sdcflows.workflows.fmap.init_fmap_wf`
    * :py:func:`~sdcflows.workflows.pepolar.init_pepolar_unwarp_wf`
    * :py:func:`~sdcflows.workflows.phdiff.init_phdiff_wf`
    * :py:func:`~sdcflows.workflows.syn.init_syn_sdc_wf`
    * :py:func:`~sdcflows.workflows.unwarp.init_sdc_unwarp_wf`

    """
    from niworkflows.engine.workflows import LiterateWorkflow as Workflow
    from niworkflows.interfaces.bold import NonsteadyStatesDetector
    from niworkflows.interfaces.nibabel import ApplyMask
    from niworkflows.interfaces.utility import DictMerge, KeySelect
    from niworkflows.workflows.epi.refmap import init_epi_reference_wf

    if nb.load(bold_file[0] if isinstance(bold_file, (list, tuple)) else bold_file).shape[3:] <= (
        5 - config.execution.sloppy,
    ):
        config.loggers.workflow.warning(
            f"Too short BOLD series (<= 5 timepoints). Skipping processing of <{bold_file}>."
        )
        return

    mem_gb = {"filesize": 1, "resampled": 1, "largemem": 1}
    bold_tlen = 10

    # Have some options handy
    omp_nthreads = config.nipype.omp_nthreads
    freesurfer = config.workflow.run_reconall
    spaces = config.workflow.spaces
    nibabies_dir = str(config.execution.nibabies_dir)

    # Extract BIDS entities and metadata from BOLD file(s)
    entities = extract_entities(bold_file)
    layout = config.execution.layout

    # Extract metadata
    all_metadata = [layout.get_metadata(fname) for fname in listify(bold_file)]

    # Take first file as reference
    ref_file = pop_file(bold_file)
    metadata = all_metadata[0]
    # get original image orientation
    ref_orientation = get_img_orientation(ref_file)

    echo_idxs = listify(entities.get("echo", []))
    multiecho = len(echo_idxs) > 2
    if len(echo_idxs) == 1:
        config.loggers.workflow.warning(
            f"Running a single echo <{ref_file}> from a seemingly multi-echo dataset."
        )
        bold_file = ref_file  # Just in case - drop the list

    if len(echo_idxs) == 2:
        raise RuntimeError(
            "Multi-echo processing requires at least three different echos (found two)."
        )

    if multiecho:
        # Drop echo entity for future queries, have a boolean shorthand
        entities.pop("echo", None)
        # reorder echoes from shortest to largest
        tes, bold_file = zip(
            *sorted([(layout.get_metadata(bf, scope="raw")["EchoTime"], bf) for bf in bold_file])
        )
        ref_file = bold_file[0]  # Reset reference to be the shortest TE

    if os.path.isfile(ref_file):
        bold_tlen, mem_gb = _create_mem_gb(ref_file)

    wf_name = _get_wf_name(ref_file)
    config.loggers.workflow.debug(
        f'Creating bold processing workflow for <{ref_file}> ({mem_gb["filesize"]:.2f} GB '
        f'/ {bold_tlen} TRs). Memory resampled/largemem={mem_gb["resampled"]:.2f}'
        f'/{mem_gb["largemem"]:.2f} GB.'
    )

    # Find associated sbref, if possible
    overrides = {
        "suffix": "sbref",
        "extension": [".nii", ".nii.gz"],
    }
    if config.execution.bids_filters:
        overrides.update(config.execution.bids_filters.get('sbref', {}))
    sb_ents = {**entities, **overrides}
    sbref_files = layout.get(return_type="file", **sb_ents)

    sbref_msg = f"No single-band-reference found for {os.path.basename(ref_file)}."
    if sbref_files and "sbref" in config.workflow.ignore:
        sbref_msg = "Single-band reference file(s) found and ignored."
        sbref_files = []
    elif sbref_files:
        sbref_msg = "Using single-band reference file(s) {}.".format(
            ",".join([os.path.basename(sbf) for sbf in sbref_files])
        )
    config.loggers.workflow.info(sbref_msg)

    if has_fieldmap:
        # First check if specified via B0FieldSource
        estimator_key = listify(metadata.get("B0FieldSource"))

        if not estimator_key:
            import re
            from pathlib import Path

            from sdcflows.fieldmaps import get_identifier

            # Fallback to IntendedFor
            intended_rel = re.sub(
                r"^sub-[a-zA-Z0-9]*/",
                "",
                str(Path(bold_file if not multiecho else bold_file[0]).relative_to(layout.root)),
            )
            estimator_key = get_identifier(intended_rel)

        if not estimator_key:
            has_fieldmap = False
            config.loggers.workflow.critical(
                f"None of the available B0 fieldmaps are associated to <{bold_file}>"
            )
        else:
            config.loggers.workflow.info(
                f"Found usable B0-map (fieldmap) estimator(s) <{', '.join(estimator_key)}> "
                f"to correct <{bold_file}> for susceptibility-derived distortions."
            )

    # Check whether STC must/can be run
    run_stc = bool(metadata.get("SliceTiming")) and "slicetiming" not in config.workflow.ignore

    # Build workflow
    workflow = Workflow(name=wf_name)
    workflow.__postdesc__ = """\
All resamplings can be performed with *a single interpolation
step* by composing all the pertinent transformations (i.e. head-motion
transform matrices, susceptibility distortion correction when available,
and co-registrations to anatomical and output spaces).
Gridded (volumetric) resamplings were performed using `antsApplyTransforms` (ANTs),
configured with Lanczos interpolation to minimize the smoothing
effects of other kernels [@lanczos].
Non-gridded (surface) resamplings were performed using `mri_vol2surf` (FreeSurfer)
"""

    inputnode = pe.Node(
        niu.IdentityInterface(
            fields=[
                "bold_file",
                # from smriprep
                "anat_preproc",
                "anat_brain",
                "anat_mask",
                "anat_dseg",
                "anat_tpms",
                "anat_aseg",
                "anat_aparc",
                "anat2std_xfm",
                "std2anat_xfm",
                "template",
                "anat_ribbon",
                # from bold reference workflow
                "bold_ref",
                "bold_ref_xfm",
                "n_dummy_scans",
                # from sdcflows (optional)
                "fmap",
                "fmap_ref",
                "fmap_coeff",
                "fmap_mask",
                "fmap_id",
                "sdc_method",
                # if reconstructing with FreeSurfer (optional)
                "t1w2fsnative_xfm",
                "fsnative2t1w_xfm",
                "subject_id",
                "subjects_dir",
            ]
        ),
        name="inputnode",
    )
    inputnode.inputs.bold_file = bold_file

    outputnode = pe.Node(
        niu.IdentityInterface(
            fields=[
                "anat2bold_xfm",
                "bold_anat",
                "bold_anat_ref",
                "bold_mask_anat",
                "bold_aseg_anat",
                "bold_aparc_anat",
                "bold_std",
                "bold_std_ref",
                "bold_mask_std",
                "bold_aseg_std",
                "bold_aparc_std",
                "bold_native",
                "bold_native_ref",
                "bold_mask_native",
                "bold_echos_native",
                "bold_cifti",
                "bold2anat_xfm",
                "cifti_metadata",
                "surfaces",
                "confounds",
                "aroma_noise_ics",
                "melodic_mix",
                "nonaggr_denoised_file",
                "confounds_metadata",
                "t2star_bold",
                "t2star_t1",
                "t2star_std",
                "hmc_xforms",
            ]
        ),
        name="outputnode",
    )

    # Generate a brain-masked conversion of the t1w
    t1w_brain = pe.Node(ApplyMask(), name="t1w_brain")

    # Track echo index - this allows us to treat multi- and single-echo workflows
    # almost identically
    echo_index = pe.Node(niu.IdentityInterface(fields=["echoidx"]), name="echo_index")
    if multiecho:
        echo_index.iterables = [("echoidx", range(len(bold_file)))]
    else:
        echo_index.inputs.echoidx = 0

    # BOLD source: track original BOLD file(s)
    bold_source = pe.Node(
        niu.Select(inlist=bold_file), run_without_submitting=True, name="bold_source"
    )

    # BOLD buffer: an identity used as a pointer to either the original BOLD
    # or the STC'ed one for further use.
    boldbuffer = pe.Node(niu.IdentityInterface(fields=["bold_file"]), name="boldbuffer")

    summary = pe.Node(
        FunctionalSummary(
            slice_timing=run_stc,
            registration=("FSL", "FreeSurfer")[freesurfer],
            registration_dof=config.workflow.bold2t1w_dof,
            registration_init=config.workflow.bold2t1w_init,
            pe_direction=metadata.get("PhaseEncodingDirection"),
            echo_idx=echo_idxs,
            tr=metadata["RepetitionTime"],
            orientation=ref_orientation,
        ),
        name="summary",
        mem_gb=config.DEFAULT_MEMORY_MIN_GB,
        run_without_submitting=True,
    )
    summary.inputs.dummy_scans = config.workflow.dummy_scans

    func_derivatives_wf = init_func_derivatives_wf(
        bids_root=layout.root,
        cifti_output=config.workflow.cifti_output,
        freesurfer=freesurfer,
        project_goodvoxels=config.workflow.project_goodvoxels,
        all_metadata=all_metadata,
        multiecho=multiecho,
        output_dir=nibabies_dir,
        spaces=spaces,
        use_aroma=config.workflow.use_aroma,
    )
    func_derivatives_wf.inputs.inputnode.all_source_files = bold_file
    func_derivatives_wf.inputs.inputnode.cifti_density = config.workflow.cifti_output

    # fmt:off
    workflow.connect([
        (outputnode, func_derivatives_wf, [
            ('bold_anat', 'inputnode.bold_t1'),
            ('bold_anat_ref', 'inputnode.bold_t1_ref'),
            ('bold2anat_xfm', 'inputnode.bold2anat_xfm'),
            ('anat2bold_xfm', 'inputnode.anat2bold_xfm'),
            ('hmc_xforms', 'inputnode.hmc_xforms'),
            ('bold_aseg_anat', 'inputnode.bold_aseg_t1'),
            ('bold_aparc_anat', 'inputnode.bold_aparc_t1'),
            ('bold_mask_anat', 'inputnode.bold_mask_t1'),
            ('bold_native', 'inputnode.bold_native'),
            ("bold_native_ref", "inputnode.bold_native_ref"),
            ("bold_mask_native", "inputnode.bold_mask_native"),
            ("bold_echos_native", "inputnode.bold_echos_native"),
            ('confounds', 'inputnode.confounds'),
            ('surfaces', 'inputnode.surf_files'),
            ('aroma_noise_ics', 'inputnode.aroma_noise_ics'),
            ('melodic_mix', 'inputnode.melodic_mix'),
            ('nonaggr_denoised_file', 'inputnode.nonaggr_denoised_file'),
            ('bold_cifti', 'inputnode.bold_cifti'),
            ('cifti_metadata', 'inputnode.cifti_metadata'),
            ('t2star_bold', 'inputnode.t2star_bold'),
            ('t2star_t1', 'inputnode.t2star_t1'),
            ('t2star_std', 'inputnode.t2star_std'),
            ('confounds_metadata', 'inputnode.confounds_metadata'),
            ('acompcor_masks', 'inputnode.acompcor_masks'),
            ('tcompcor_mask', 'inputnode.tcompcor_mask'),
        ]),
    ])
    # fmt:on

    # Extract BOLD validation from init_bold_reference_wf
    validate_bolds = pe.MapNode(
        ValidateImage(),
        name="validate_bolds",
        mem_gb=config.DEFAULT_MEMORY_MIN_GB,
        iterfield=["in_file"],
    )
    validate_bolds.inputs.in_file = listify(bold_file)

    # Select validated BOLD files (orientations checked or corrected)
    select_bold = pe.Node(niu.Select(), run_without_submitting=True, name="select_bold")

    # Top-level BOLD splitter
    bold_split = pe.Node(FSLSplit(dimension="t"), name="bold_split", mem_gb=mem_gb["filesize"] * 3)

    # HMC on the BOLD
    bold_hmc_wf = init_bold_hmc_wf(
        name="bold_hmc_wf", mem_gb=mem_gb["filesize"], omp_nthreads=omp_nthreads
    )

    # calculate BOLD registration to T1w
    bold_reg_wf = init_bold_reg_wf(
        bold2t1w_dof=config.workflow.bold2t1w_dof,
        bold2t1w_init=config.workflow.bold2t1w_init,
        freesurfer=freesurfer,
        mem_gb=mem_gb["resampled"],
        name="bold_reg_wf",
        omp_nthreads=omp_nthreads,
        sloppy=config.execution.sloppy,
        use_bbr=config.workflow.use_bbr,
    )

    # apply BOLD registration to T1w
    bold_t1_trans_wf = init_bold_t1_trans_wf(
        name="bold_t1_trans_wf",
        freesurfer=freesurfer,
        mem_gb=mem_gb["resampled"],
        omp_nthreads=omp_nthreads,
        use_compression=False,
    )
    bold_t1_trans_wf.inputs.inputnode.fieldwarp = "identity"

    # get confounds
    bold_confounds_wf = init_bold_confs_wf(
        mem_gb=mem_gb["largemem"],
        metadata=metadata,
        freesurfer=freesurfer,
        regressors_all_comps=config.workflow.regressors_all_comps,
        regressors_fd_th=config.workflow.regressors_fd_th,
        regressors_dvars_th=config.workflow.regressors_dvars_th,
        fd_radius=config.workflow.fd_radius,
        name="bold_confounds_wf",
    )
    bold_confounds_wf.get_node("inputnode").inputs.t1_transform_flags = [False]

    dummy_buffer = pe.Node(niu.IdentityInterface(fields=['n_dummy']), name='dummy_buffer')
    if (dummy := config.workflow.dummy_scans) is not None:
        dummy_buffer.inputs.n_dummy = dummy
    else:
        # Detect dummy scans
        nss_detector = pe.Node(NonsteadyStatesDetector(), name='nss_detector')
        nss_detector.inputs.in_file = ref_file
        workflow.connect(nss_detector, 'n_dummy', dummy_buffer, 'n_dummy')

    # SLICE-TIME CORRECTION (or bypass) #############################################
    if run_stc:
        bold_stc_wf = init_bold_stc_wf(name="bold_stc_wf", metadata=metadata)
        # fmt:off
        workflow.connect([
            (dummy_buffer, bold_stc_wf, [('n_dummy', 'inputnode.skip_vols')]),
            (select_bold, bold_stc_wf, [("out", 'inputnode.bold_file')]),
            (bold_stc_wf, boldbuffer, [('outputnode.stc_file', 'bold_file')]),
        ])
        # fmt:on

    # bypass STC from original BOLD in both SE and ME cases
    else:
        workflow.connect([(select_bold, boldbuffer, [("out", "bold_file")])])

    # MULTI-ECHO EPI DATA #############################################
    if multiecho:  # instantiate relevant interfaces, imports
        split_opt_comb = bold_split.clone(name="split_opt_comb")

        inputnode.inputs.bold_file = ref_file  # Replace reference w first echo

        join_echos = pe.JoinNode(
            niu.IdentityInterface(fields=["bold_files"]),
            joinsource="echo_index",
            joinfield=["bold_files"],
            name="join_echos",
        )

        # create optimal combination, adaptive T2* map
        bold_t2s_wf = init_bold_t2s_wf(
            echo_times=tes,
            mem_gb=mem_gb["resampled"],
            omp_nthreads=omp_nthreads,
            name="bold_t2smap_wf",
        )

        t2s_reporting_wf = init_t2s_reporting_wf()

        ds_report_t2scomp = pe.Node(
            DerivativesDataSink(
                desc="t2scomp",
                datatype="figures",
                dismiss_entities=("echo",),
            ),
            name="ds_report_t2scomp",
            run_without_submitting=True,
        )

        ds_report_t2star_hist = pe.Node(
            DerivativesDataSink(
                desc="t2starhist",
                datatype="figures",
                dismiss_entities=("echo",),
            ),
            name="ds_report_t2star_hist",
            run_without_submitting=True,
        )

    bold_final = pe.Node(
        niu.IdentityInterface(fields=["bold", "boldref", "mask", "bold_echos", "t2star"]),
        name="bold_final",
    )

    # Create a reference image for the bold run
    initial_boldref_wf = init_infant_epi_reference_wf(omp_nthreads, is_sbref=bool(sbref_files))
    initial_boldref_wf.inputs.inputnode.epi_file = (
        pop_file(sbref_files) if sbref_files else ref_file
    )

    # This final boldref will be calculated after bold_bold_trans_wf, which includes one or more:
    # HMC (head motion correction)
    # STC (slice time correction)
    # SDC (susceptibility distortion correction)
    final_boldref_wf = init_epi_reference_wf(
        auto_bold_nss=True,
        omp_nthreads=omp_nthreads,
        name="final_boldref_wf",
    )
    final_boldref_mask = pe.Node(BrainExtraction(), name="final_boldref_mask")

    # MAIN WORKFLOW STRUCTURE #######################################################
    # fmt:off
    workflow.connect([
        # Prepare masked T1w image
        (inputnode, t1w_brain, [("anat_preproc", "in_file"),
                                ("anat_mask", "in_mask")]),
        # Select validated bold files per-echo
        (validate_bolds, select_bold, [("out_file", "inlist")]),
        # BOLD buffer has slice-time corrected if it was run, original otherwise
        (boldbuffer, bold_split, [('bold_file', 'in_file')]),
        # HMC
        (initial_boldref_wf, bold_hmc_wf, [
            ('outputnode.boldref_file', 'inputnode.raw_ref_image')]),
        (validate_bolds, bold_hmc_wf, [
            (("out_file", pop_file), 'inputnode.bold_file')]),
        (bold_hmc_wf, outputnode, [
            ("outputnode.xforms", "hmc_xforms"),
        ]),
        # Native-space BOLD files
        (final_boldref_wf, final_boldref_mask, [('outputnode.epi_ref_file', 'in_file')]),
        (final_boldref_wf, bold_final, [('outputnode.epi_ref_file', 'boldref')]),
        (final_boldref_mask, bold_final, [('out_mask', 'mask')]),
        (bold_final, outputnode, [
            ('bold', 'bold_native'),
            ('boldref', 'bold_native_ref'),
            ('mask', 'bold_mask_native'),
            ('bold_echos', 'bold_echos_native'),
            ('t2star', 't2star_bold'),
        ]),
        # EPI-T1 registration workflow
        (inputnode, bold_reg_wf, [
            ('anat_dseg', 'inputnode.t1w_dseg'),
            # Undefined if --fs-no-reconall, but this is safe
            ('subjects_dir', 'inputnode.subjects_dir'),
            ('subject_id', 'inputnode.subject_id'),
            ('fsnative2t1w_xfm', 'inputnode.fsnative2t1w_xfm'),
        ]),
        (bold_final, bold_reg_wf, [
            ("boldref", "inputnode.ref_bold_brain")]),
        (t1w_brain, bold_reg_wf, [("out_file", "inputnode.t1w_brain")]),
        (inputnode, bold_t1_trans_wf, [
            ('bold_file', 'inputnode.name_source'),
            ('anat_mask', 'inputnode.t1w_mask'),
            ('anat_aseg', 'inputnode.t1w_aseg'),
            ("anat_aparc", "inputnode.t1w_aparc"),
        ]),
        (t1w_brain, bold_t1_trans_wf, [("out_file", "inputnode.t1w_brain")]),
        (bold_reg_wf, outputnode, [
            ('outputnode.itk_bold_to_t1', 'bold2anat_xfm'),
            ('outputnode.itk_t1_to_bold', 'anat2bold_xfm')]),
        (bold_reg_wf, bold_t1_trans_wf, [
            ('outputnode.itk_bold_to_t1', 'inputnode.itk_bold_to_t1')]),
        (bold_final, bold_t1_trans_wf, [
            ('mask', 'inputnode.ref_bold_mask'),
            ('boldref', 'inputnode.ref_bold_brain'),
        ]),
        (bold_t1_trans_wf, outputnode, [('outputnode.bold_t1', 'bold_anat'),
                                        ('outputnode.bold_t1_ref', 'bold_anat_ref'),
                                        ('outputnode.bold_aseg_t1', 'bold_aseg_anat'),
                                        ('outputnode.bold_aparc_t1', 'bold_aparc_anat')]),
        # Connect bold_confounds_wf
        (inputnode, bold_confounds_wf, [('anat_tpms', 'inputnode.t1w_tpms'),
                                        ('anat_mask', 'inputnode.t1w_mask')]),
        (bold_hmc_wf, bold_confounds_wf, [
            ('outputnode.movpar_file', 'inputnode.movpar_file'),
            ('outputnode.rmsd_file', 'inputnode.rmsd_file')]),
        (bold_reg_wf, bold_confounds_wf, [
            ('outputnode.itk_t1_to_bold', 'inputnode.t1_bold_xform')]),
        (dummy_buffer, bold_confounds_wf, [
            ('n_dummy', 'inputnode.skip_vols')]),
        (bold_final, bold_confounds_wf, [
            ('bold', 'inputnode.bold'),
            ('mask', 'inputnode.bold_mask'),
        ]),
        (bold_confounds_wf, outputnode, [
            ('outputnode.confounds_file', 'confounds'),
            ('outputnode.confounds_metadata', 'confounds_metadata'),
            ('outputnode.acompcor_masks', 'acompcor_masks'),
            ('outputnode.tcompcor_mask', 'tcompcor_mask'),
        ]),
        # Summary
        (dummy_buffer, summary, [('n_dummy', 'algo_dummy_scans')]),
        (bold_reg_wf, summary, [('outputnode.fallback', 'fallback')]),
        (outputnode, summary, [('confounds', 'confounds_file')]),
        # Select echo indices for original/validated BOLD files
        (echo_index, bold_source, [("echoidx", "index")]),
        (echo_index, select_bold, [("echoidx", "index")]),
    ])
    # fmt:on

    # for standard EPI data, pass along correct file
    if not multiecho:
        # fmt:off
        workflow.connect([
            (inputnode, func_derivatives_wf, [
                ('bold_file', 'inputnode.source_file')]),
            (bold_split, bold_t1_trans_wf, [
                ('out_files', 'inputnode.bold_split')]),
            (bold_hmc_wf, bold_t1_trans_wf, [
                ('outputnode.xforms', 'inputnode.hmc_xforms')]),
        ])
        # fmt:on
    else:  # for meepi, use optimal combination
        # fmt:off
        workflow.connect([
            # update name source for optimal combination
            (inputnode, func_derivatives_wf, [
                (("bold_file", combine_meepi_source), "inputnode.source_file"),
            ]),
            (join_echos, bold_t2s_wf, [("bold_files", "inputnode.bold_file")]),
            (join_echos, bold_final, [("bold_files", "bold_echos")]),
            (bold_t2s_wf, split_opt_comb, [("outputnode.bold", "in_file")]),
            (split_opt_comb, bold_t1_trans_wf, [("out_files", "inputnode.bold_split")]),
            (bold_t2s_wf, bold_final, [("outputnode.bold", "bold"),
                                       ("outputnode.t2star_map", "t2star")]),
            (inputnode, t2s_reporting_wf, [("anat_dseg", "inputnode.label_file")]),
            (bold_reg_wf, t2s_reporting_wf, [
                ("outputnode.itk_t1_to_bold", "inputnode.label_bold_xform")
            ]),
            (bold_final, t2s_reporting_wf, [("t2star", "inputnode.t2star_file"),
                                            ("boldref", "inputnode.boldref")]),
            (t2s_reporting_wf, ds_report_t2scomp, [('outputnode.t2s_comp_report', 'in_file')]),
            (t2s_reporting_wf, ds_report_t2star_hist, [("outputnode.t2star_hist", "in_file")]),
        ])
        # fmt:on

        # Already applied in bold_bold_trans_wf, which inputs to bold_t2s_wf
        bold_t1_trans_wf.inputs.inputnode.hmc_xforms = "identity"

    # Map final BOLD mask into T1w space (if required)
    nonstd_spaces = set(spaces.get_nonstandard())
    if nonstd_spaces.intersection(("T1w", "anat")):
        from niworkflows.interfaces.fixes import (
            FixHeaderApplyTransforms as ApplyTransforms,
        )

        boldmask_to_t1w = pe.Node(
            ApplyTransforms(interpolation="MultiLabel"), name="boldmask_to_t1w", mem_gb=0.1
        )
        # fmt:off
        workflow.connect([
            (bold_reg_wf, boldmask_to_t1w, [
                ('outputnode.itk_bold_to_t1', 'transforms')]),
            (bold_t1_trans_wf, boldmask_to_t1w, [
                ('outputnode.bold_mask_t1', 'reference_image')]),
            (boldmask_to_t1w, outputnode, [
                ('output_image', 'bold_mask_anat')]),
        ])
        # fmt:on

        if multiecho:
            t2star_to_t1w = pe.Node(
                ApplyTransforms(interpolation="LanczosWindowedSinc", float=True),
                name="t2star_to_t1w",
                mem_gb=0.1,
            )
            # fmt:off
            workflow.connect([
                (bold_reg_wf, t2star_to_t1w, [("outputnode.itk_bold_to_t1", "transforms")]),
                (bold_t1_trans_wf, t2star_to_t1w, [
                    ("outputnode.bold_mask_t1", "reference_image")
                ]),
                (bold_final, t2star_to_t1w, [("t2star", "input_image")]),
                (t2star_to_t1w, outputnode, [("output_image", "t2star_t1")]),
            ])
            # fmt:on

    if spaces.get_spaces(nonstandard=False, dim=(3,)):
        # Apply transforms in 1 shot
        # Only use uncompressed output if AROMA is to be run
        bold_std_trans_wf = init_bold_std_trans_wf(
            freesurfer=freesurfer,
            mem_gb=mem_gb["resampled"],
            omp_nthreads=omp_nthreads,
            spaces=spaces,
            multiecho=multiecho,
            name="bold_std_trans_wf",
            use_compression=not config.execution.low_mem,
        )
        bold_std_trans_wf.inputs.inputnode.fieldwarp = "identity"

        # fmt:off
        workflow.connect([
            (inputnode, bold_std_trans_wf, [
                ('template', 'inputnode.templates'),
                ('anat2std_xfm', 'inputnode.anat2std_xfm'),
                ('bold_file', 'inputnode.name_source'),
                ('anat_aseg', 'inputnode.bold_aseg'),
                ('anat_aparc', 'inputnode.bold_aparc')]),
            (bold_final, bold_std_trans_wf, [
                ('mask', 'inputnode.bold_mask'),
                ('t2star', 'inputnode.t2star'),
            ]),
            (bold_reg_wf, bold_std_trans_wf, [
                ('outputnode.itk_bold_to_t1', 'inputnode.itk_bold_to_t1')]),
            (bold_std_trans_wf, outputnode, [('outputnode.bold_std', 'bold_std'),
                                             ('outputnode.bold_std_ref', 'bold_std_ref'),
                                             ('outputnode.bold_mask_std', 'bold_mask_std')]),
        ])
        # fmt:on

        if freesurfer:
            # fmt:off
            workflow.connect([
                (bold_std_trans_wf, func_derivatives_wf, [
                    ('outputnode.bold_aseg_std', 'inputnode.bold_aseg_std'),
                    ('outputnode.bold_aparc_std', 'inputnode.bold_aparc_std'),
                ]),
                (bold_std_trans_wf, outputnode, [
                    ('outputnode.bold_aseg_std', 'bold_aseg_std'),
                    ('outputnode.bold_aparc_std', 'bold_aparc_std')]),
            ])
            # fmt:on

        if not multiecho:
            # fmt:off
            workflow.connect([
                (bold_split, bold_std_trans_wf, [
                    ('out_files', 'inputnode.bold_split')]),
                (bold_hmc_wf, bold_std_trans_wf, [
                    ('outputnode.xforms', 'inputnode.hmc_xforms')]),
            ])
            # fmt:on
        else:
            # fmt:off
            workflow.connect([
                (split_opt_comb, bold_std_trans_wf, [('out_files', 'inputnode.bold_split')]),
                (bold_std_trans_wf, outputnode, [("outputnode.t2star_std", "t2star_std")]),
            ])
            # fmt:on

            # Already applied in bold_bold_trans_wf, which inputs to bold_t2s_wf
            bold_std_trans_wf.inputs.inputnode.hmc_xforms = "identity"

        # fmt:off
        # func_derivatives_wf internally parametrizes over snapshotted spaces.
        workflow.connect([
            (bold_std_trans_wf, func_derivatives_wf, [
                ('outputnode.template', 'inputnode.template'),
                ('outputnode.spatial_reference', 'inputnode.spatial_reference'),
                ('outputnode.bold_std_ref', 'inputnode.bold_std_ref'),
                ('outputnode.bold_std', 'inputnode.bold_std'),
                ('outputnode.bold_mask_std', 'inputnode.bold_mask_std'),
            ]),
        ])
        # fmt:on

        if config.workflow.use_aroma:  # ICA-AROMA workflow
            from .confounds import init_ica_aroma_wf

            ica_aroma_wf = init_ica_aroma_wf(
                mem_gb=mem_gb["resampled"],
                metadata=metadata,
                omp_nthreads=omp_nthreads,
                err_on_aroma_warn=config.workflow.aroma_err_on_warn,
                aroma_melodic_dim=config.workflow.aroma_melodic_dim,
                name="ica_aroma_wf",
            )

            join = pe.Node(
                niu.Function(output_names=["out_file"], function=_to_join), name="aroma_confounds"
            )

            mrg_conf_metadata = pe.Node(
                niu.Merge(2), name="merge_confound_metadata", run_without_submitting=True
            )
            mrg_conf_metadata2 = pe.Node(
                DictMerge(), name="merge_confound_metadata2", run_without_submitting=True
            )
            # fmt:off
            workflow.disconnect([
                (bold_confounds_wf, outputnode, [
                    ('outputnode.confounds_file', 'confounds'),
                ]),
                (bold_confounds_wf, outputnode, [
                    ('outputnode.confounds_metadata', 'confounds_metadata'),
                ]),
            ])
            workflow.connect([
                (inputnode, ica_aroma_wf, [
                    ('bold_file', 'inputnode.name_source')]),
                (bold_hmc_wf, ica_aroma_wf, [
                    ('outputnode.movpar_file', 'inputnode.movpar_file')]),
                (dummy_buffer, ica_aroma_wf, [
                    ('n_dummy', 'inputnode.skip_vols')]),
                (bold_confounds_wf, join, [
                    ('outputnode.confounds_file', 'in_file')]),
                (bold_confounds_wf, mrg_conf_metadata,
                    [('outputnode.confounds_metadata', 'in1')]),
                (ica_aroma_wf, join,
                    [('outputnode.aroma_confounds', 'join_file')]),
                (ica_aroma_wf, mrg_conf_metadata,
                    [('outputnode.aroma_metadata', 'in2')]),
                (mrg_conf_metadata, mrg_conf_metadata2, [('out', 'in_dicts')]),
                (ica_aroma_wf, outputnode,
                    [('outputnode.aroma_noise_ics', 'aroma_noise_ics'),
                     ('outputnode.melodic_mix', 'melodic_mix'),
                     ('outputnode.nonaggr_denoised_file', 'nonaggr_denoised_file')]),
                (join, outputnode, [('out_file', 'confounds')]),
                (mrg_conf_metadata2, outputnode, [('out_dict', 'confounds_metadata')]),
                (bold_std_trans_wf, ica_aroma_wf, [
                    ('outputnode.bold_std', 'inputnode.bold_std'),
                    ('outputnode.bold_mask_std', 'inputnode.bold_mask_std'),
                    ('outputnode.spatial_reference', 'inputnode.spatial_reference')]),
            ])
            # fmt:on

    # SURFACES ##################################################################################
    # Freesurfer
    freesurfer_spaces = spaces.get_fs_spaces()
    if freesurfer and freesurfer_spaces:
        config.loggers.workflow.debug("Creating BOLD surface-sampling workflow.")
        bold_surf_wf = init_bold_surf_wf(
            mem_gb=mem_gb["resampled"],
            surface_spaces=freesurfer_spaces,
            medial_surface_nan=config.workflow.medial_surface_nan,
            project_goodvoxels=config.workflow.project_goodvoxels,
            name="bold_surf_wf",
        )
        # fmt:off
        workflow.connect([
            (inputnode, bold_surf_wf, [
                ('subjects_dir', 'inputnode.subjects_dir'),
                ('subject_id', 'inputnode.subject_id'),
                ('t1w2fsnative_xfm', 'inputnode.t1w2fsnative_xfm'),
                ("anat_ribbon", "inputnode.anat_ribbon"),
                ("anat_mask", "inputnode.t1w_mask")]),
            (bold_t1_trans_wf, bold_surf_wf, [('outputnode.bold_t1', 'inputnode.source_file')]),
            (bold_surf_wf, outputnode, [('outputnode.surfaces', 'surfaces')]),
            (bold_surf_wf, func_derivatives_wf, [
                ('outputnode.target', 'inputnode.surf_refs')]),
            (bold_surf_wf, func_derivatives_wf, [("outputnode.goodvoxels_ribbon",
                                                  "inputnode.goodvoxels_ribbon")]),
        ])
        # fmt:on

        # CIFTI output
        if config.workflow.cifti_output:
            from .alignment import (
                init_subcortical_mni_alignment_wf,
                init_subcortical_rois_wf,
            )
            from .resampling import init_bold_grayords_wf

            key = get_MNIInfant_key(spaces)

            # BOLD/ROIs should be in MNIInfant space
            cifti_select_std = pe.Node(
                KeySelect(fields=["bold_std", "bold_aseg_std"], key=key),
                name="cifti_select_std",
                run_without_submitting=True,
            )

            subcortical_rois_wf = init_subcortical_rois_wf()
            subcortical_mni_alignment_wf = init_subcortical_mni_alignment_wf()
            bold_grayords_wf = init_bold_grayords_wf(
                grayord_density=config.workflow.cifti_output,
                mem_gb=mem_gb["resampled"],
                repetition_time=metadata["RepetitionTime"],
            )

            # fmt:off
            workflow.connect([
                (bold_std_trans_wf, cifti_select_std, [
                    ("outputnode.bold_std", "bold_std"),
                    ("outputnode.bold_aseg_std", "bold_aseg_std"),
                    ("outputnode.spatial_reference", "keys")]),
                (cifti_select_std, subcortical_rois_wf, [
                    ("bold_aseg_std", "inputnode.MNIInfant_aseg")]),
                (cifti_select_std, subcortical_mni_alignment_wf, [
                    ("bold_std", "inputnode.MNIInfant_bold")]),
                (subcortical_rois_wf, subcortical_mni_alignment_wf, [
                    ("outputnode.MNIInfant_rois", "inputnode.MNIInfant_rois"),
                    ("outputnode.MNI152_rois", "inputnode.MNI152_rois")]),
                (subcortical_mni_alignment_wf, bold_grayords_wf, [
                    ("outputnode.subcortical_volume", "inputnode.subcortical_volume"),
                    ("outputnode.subcortical_labels", "inputnode.subcortical_labels")]),
                (bold_surf_wf, bold_grayords_wf, [
                    ('outputnode.surfaces', 'inputnode.surf_files'),
                    ('outputnode.target', 'inputnode.surf_refs')]),
                (bold_grayords_wf, outputnode, [
                    ('outputnode.cifti_bold', 'bold_cifti'),
                    ('outputnode.cifti_metadata', 'cifti_metadata')]),
            ])
            # fmt:on

    if spaces.get_spaces(nonstandard=False, dim=(3,)):
        if not config.workflow.cifti_output:
            config.loggers.workflow.critical("The carpetplot requires CIFTI outputs")
        else:
            carpetplot_wf = init_carpetplot_wf(
                mem_gb=mem_gb["resampled"],
                metadata=metadata,
                cifti_output=bool(config.workflow.cifti_output),
                name="carpetplot_wf",
            )

            # fmt:off
            workflow.connect([
                (bold_grayords_wf, carpetplot_wf, [
                    ('outputnode.cifti_bold', 'inputnode.cifti_bold')]),
                (bold_confounds_wf, carpetplot_wf, [
                    ('outputnode.confounds_file', 'inputnode.confounds_file')]),
            ])
            # fmt:on

    # REPORTING ############################################################
    ds_report_summary = pe.Node(
        DerivativesDataSink(desc="summary", datatype="figures", dismiss_entities=("echo",)),
        name="ds_report_summary",
        run_without_submitting=True,
        mem_gb=config.DEFAULT_MEMORY_MIN_GB,
    )

    ds_report_validation = pe.Node(
        DerivativesDataSink(desc="validation", datatype="figures", dismiss_entities=("echo",)),
        name="ds_report_validation",
        run_without_submitting=True,
        mem_gb=config.DEFAULT_MEMORY_MIN_GB,
    )

    # fmt:off
    workflow.connect([
        (summary, ds_report_summary, [('out_report', 'in_file')]),
        (validate_bolds, ds_report_validation, [
            (("out_report", pop_file), 'in_file')]),
    ])
    # fmt:on

    # Fill-in datasinks of reportlets seen so far
    for node in workflow.list_node_names():
        if node.split(".")[-1].startswith("ds_report"):
            workflow.get_node(node).inputs.base_directory = nibabies_dir
            workflow.get_node(node).inputs.source_file = ref_file

    if not has_fieldmap:
        # Finalize workflow without SDC connections
        summary.inputs.distortion_correction = "None"

        # Resample in native space in just one shot
        bold_bold_trans_wf = init_bold_preproc_trans_wf(
            mem_gb=mem_gb["resampled"],
            omp_nthreads=omp_nthreads,
            use_compression=not config.execution.low_mem,
            use_fieldwarp=False,
            name="bold_bold_trans_wf",
        )
        bold_bold_trans_wf.inputs.inputnode.fieldwarp = "identity"

        # fmt:off
        workflow.connect([
            # Connect bold_bold_trans_wf
            (bold_source, bold_bold_trans_wf, [("out", "inputnode.name_source")]),
            (bold_split, bold_bold_trans_wf, [("out_files", "inputnode.bold_file")]),
            (bold_hmc_wf, bold_bold_trans_wf, [
                ("outputnode.xforms", "inputnode.hmc_xforms"),
            ]),
        ])

        workflow.connect([
            (bold_bold_trans_wf, bold_final, [("outputnode.bold", "bold")]),
            (bold_bold_trans_wf, final_boldref_wf, [
                ("outputnode.bold", "inputnode.in_files"),
            ]),
        ] if not multiecho else [
            (initial_boldref_wf, bold_t2s_wf, [
                ("outputnode.boldref_mask", "inputnode.bold_mask"),
            ]),
            (bold_bold_trans_wf, join_echos, [
                ("outputnode.bold", "bold_files"),
            ]),
            (join_echos, final_boldref_wf, [
                ("bold_files", "inputnode.in_files"),
            ]),
        ])
        # fmt:on
        return workflow

    from niworkflows.interfaces.reportlets.registration import (
        SimpleBeforeAfterRPT as SimpleBeforeAfter,
    )
    from niworkflows.interfaces.utility import KeySelect
    from sdcflows.workflows.apply.correction import init_unwarp_wf
    from sdcflows.workflows.apply.registration import init_coeff2epi_wf

    coeff2epi_wf = init_coeff2epi_wf(
        debug="fieldmaps" in config.execution.debug,
        omp_nthreads=config.nipype.omp_nthreads,
        write_coeff=True,
    )
    unwarp_wf = init_unwarp_wf(
        debug="fieldmaps" in config.execution.debug, omp_nthreads=config.nipype.omp_nthreads
    )
    unwarp_wf.inputs.inputnode.metadata = metadata

    output_select = pe.Node(
        KeySelect(fields=["fmap", "fmap_ref", "fmap_coeff", "fmap_mask", "sdc_method"]),
        name="output_select",
        run_without_submitting=True,
    )
    output_select.inputs.key = estimator_key[0]
    if len(estimator_key) > 1:
        config.loggers.workflow.warning(
            f"Several fieldmaps <{', '.join(estimator_key)}> are "
            f"'IntendedFor' <{bold_file}>, using {estimator_key[0]}"
        )

    sdc_report = pe.Node(
        SimpleBeforeAfter(before_label="Distorted", after_label="Corrected", dismiss_affine=True),
        name="sdc_report",
        mem_gb=0.1,
    )

    ds_report_sdc = pe.Node(
        DerivativesDataSink(
            base_directory=nibabies_dir,
            desc="sdc",
            suffix="bold",
            datatype="figures",
            dismiss_entities=("echo",),
        ),
        name="ds_report_sdc",
        run_without_submitting=True,
    )

    # fmt:off
    workflow.connect([
        (inputnode, output_select, [("fmap", "fmap"),
                                    ("fmap_ref", "fmap_ref"),
                                    ("fmap_coeff", "fmap_coeff"),
                                    ("fmap_mask", "fmap_mask"),
                                    ("sdc_method", "sdc_method"),
                                    ("fmap_id", "keys")]),
        (output_select, coeff2epi_wf, [
            ("fmap_ref", "inputnode.fmap_ref"),
            ("fmap_coeff", "inputnode.fmap_coeff"),
            ("fmap_mask", "inputnode.fmap_mask")]),
        (output_select, summary, [("sdc_method", "distortion_correction")]),
        (initial_boldref_wf, coeff2epi_wf, [
            ("outputnode.boldref_file", "inputnode.target_ref")]),
        (initial_boldref_wf, coeff2epi_wf, [
            ("outputnode.boldref_mask", "inputnode.target_mask")]),  # skull-stripped brain
        (coeff2epi_wf, unwarp_wf, [
            ("outputnode.fmap_coeff", "inputnode.fmap_coeff")]),
        (initial_boldref_wf, sdc_report, [("outputnode.boldref_file", "before")]),
        (bold_hmc_wf, unwarp_wf, [
            ("outputnode.xforms", "inputnode.hmc_xforms")]),
        (bold_split, unwarp_wf, [
            ("out_files", "inputnode.distorted")]),
        (final_boldref_wf, sdc_report, [("outputnode.epi_ref_file", "after")]),
        (final_boldref_mask, sdc_report, [("out_mask", "wm_seg")]),
        (inputnode, ds_report_sdc, [("bold_file", "source_file")]),
        (sdc_report, ds_report_sdc, [("out_report", "in_file")]),

    ])
    # fmt:on

    if not multiecho:
        # fmt:off
        workflow.connect([
            (unwarp_wf, bold_final, [("outputnode.corrected", "bold")]),
            # remaining workflow connections
            (unwarp_wf, final_boldref_wf, [
                ("outputnode.corrected", "inputnode.in_files"),
            ]),
            (unwarp_wf, bold_t1_trans_wf, [
                # TEMPORARY: For the moment we can't use frame-wise fieldmaps
                (("outputnode.fieldwarp", pop_file), "inputnode.fieldwarp"),
            ]),
            (unwarp_wf, bold_std_trans_wf, [
                # TEMPORARY: For the moment we can't use frame-wise fieldmaps
                (("outputnode.fieldwarp", pop_file), "inputnode.fieldwarp"),
            ]),
        ])
        # fmt:on
        return workflow

    # Finalize connections if ME-EPI
    join_sdc_echos = pe.JoinNode(
        niu.IdentityInterface(
            fields=[
                "fieldmap",
                "fieldwarp",
                "corrected",
                "corrected_ref",
                "corrected_mask",
            ]
        ),
        joinsource="echo_index",
        joinfield=[
            "fieldmap",
            "fieldwarp",
            "corrected",
            "corrected_ref",
            "corrected_mask",
        ],
        name="join_sdc_echos",
    )

    def _dpop(list_of_lists):
        return list_of_lists[0][0]

    # fmt:off
    workflow.connect([
        (unwarp_wf, join_echos, [
            ("outputnode.corrected", "bold_files"),
        ]),
        (unwarp_wf, join_sdc_echos, [
            ("outputnode.fieldmap", "fieldmap"),
            ("outputnode.fieldwarp", "fieldwarp"),
            ("outputnode.corrected", "corrected"),
            ("outputnode.corrected_ref", "corrected_ref"),
            ("outputnode.corrected_mask", "corrected_mask"),
        ]),
        # remaining workflow connections
        (join_sdc_echos, final_boldref_wf, [
            ("corrected", "inputnode.in_files"),
        ]),
        (join_sdc_echos, bold_t2s_wf, [
            (("corrected_mask", pop_file), "inputnode.bold_mask"),
        ]),
        (join_sdc_echos, bold_t1_trans_wf, [
            # TEMPORARY: For the moment we can't use frame-wise fieldmaps
            (("fieldwarp", _dpop), "inputnode.fieldwarp"),
        ]),
        (join_sdc_echos, bold_std_trans_wf, [
            # TEMPORARY: For the moment we can't use frame-wise fieldmaps
            (("fieldwarp", _dpop), "inputnode.fieldwarp"),
        ]),
    ])
    # fmt:on

    return workflow


def _create_mem_gb(bold_fname):
    bold_size_gb = os.path.getsize(bold_fname) / (1024**3)
    bold_tlen = nb.load(bold_fname).shape[-1]
    mem_gb = {
        "filesize": bold_size_gb,
        "resampled": bold_size_gb * 4,
        "largemem": bold_size_gb * (max(bold_tlen / 100, 1.0) + 4),
    }

    return bold_tlen, mem_gb


def _get_wf_name(bold_fname):
    """
    Derive the workflow name for supplied BOLD file.
    >>> _get_wf_name('/completely/made/up/path/sub-01_task-nback_bold.nii.gz')
    'func_preproc_task_nback_wf'
    >>> _get_wf_name('/completely/made/up/path/sub-01_task-nback_run-01_echo-1_bold.nii.gz')
    'func_preproc_task_nback_run_01_echo_1_wf'
    """
    from nipype.utils.filemanip import split_filename

    fname = split_filename(bold_fname)[1]
    fname_nosub = "_".join(fname.split("_")[1:])
    name = "func_preproc_" + fname_nosub.replace(".", "_").replace(" ", "").replace(
        "-", "_"
    ).replace("_bold", "_wf")

    return name


def _to_join(in_file, join_file):
    """Join two tsv files if the join_file is not ``None``."""
    from niworkflows.interfaces.utility import JoinTSVColumns

    if join_file is None:
        return in_file
    res = JoinTSVColumns(in_file=in_file, join_file=join_file).run()
    return res.outputs.out_file


def get_img_orientation(imgf):
    """Return the image orientation as a string"""
    img = nb.load(imgf)
    return "".join(nb.aff2axcodes(img.affine))


def get_MNIInfant_key(spaces):
    """
    Parse spaces and return matching MNIInfant space.
    """
    key = None
    for space in spaces.references:
        # str formats as <reference.name>:<reference.spec>
        if "MNIInfant" in str(space) and "res-native" not in str(space):
            key = str(space).replace(":", "_")
            break

    if key is None:
        raise KeyError(f"MNIInfant not found in SpatialReferences: {spaces}")
    return key
=======
# emacs: -*- mode: python; py-indent-offset: 4; indent-tabs-mode: nil -*-
# vi: set ft=python sts=4 ts=4 sw=4 et:
#
# STATEMENT OF CHANGES: This file is derived from sources licensed under the Apache-2.0 terms,
# and this file has been changed.
# The original file this work derives from is found at:
# https://github.com/nipreps/fmriprep/blob/a4fd718/fmriprep/workflows/bold/base.py
#
# [November 2021] CHANGES:
#   * Began tracking changes by copying over a4fd7a8 (21.0.0rc2) and noting differences
#   * Bold references are created with init_epi_reference_wf instead of init_bold_reference_wf.
#     Correspondingly, masking is performed separately. The initial boldref is performed in
#     workflows/base.py
#   * t1w is broadly replaced with anat
#   * Nibabies-specific subcortical alignment
#   * Carpet plots require CIFTI
#
# Copyright 2021 The NiPreps Developers <nipreps@gmail.com>
#
# Licensed under the Apache License, Version 2.0 (the "License");
# you may not use this file except in compliance with the License.
# You may obtain a copy of the License at
#
#     http://www.apache.org/licenses/LICENSE-2.0
#
# Unless required by applicable law or agreed to in writing, software
# distributed under the License is distributed on an "AS IS" BASIS,
# WITHOUT WARRANTIES OR CONDITIONS OF ANY KIND, either express or implied.
# See the License for the specific language governing permissions and
# limitations under the License.
#
# We support and encourage derived works from this project, please read
# about our expectations at
#
#     https://www.nipreps.org/community/licensing/
#
"""
Orchestrating the BOLD-preprocessing workflow
^^^^^^^^^^^^^^^^^^^^^^^^^^^^^^^^^^^^^^^^^^^^^

.. autofunction:: init_func_preproc_wf
.. autofunction:: init_func_derivatives_wf

"""
import os

import nibabel as nb
from nipype.interfaces import utility as niu
from nipype.interfaces.fsl import Split as FSLSplit
from nipype.pipeline import engine as pe
from niworkflows.interfaces.header import ValidateImage
from niworkflows.utils.connections import listify, pop_file
from sdcflows.interfaces.brainmask import BrainExtraction

from ... import config
from ...interfaces import DerivativesDataSink
from ...interfaces.reports import FunctionalSummary
from ...utils.bids import extract_entities
from ...utils.misc import combine_meepi_source

# BOLD workflows
from .confounds import init_bold_confs_wf, init_carpetplot_wf
from .hmc import init_bold_hmc_wf
from .outputs import init_func_derivatives_wf
from .registration import init_bold_reg_wf, init_bold_t1_trans_wf
from .resampling import (
    init_bold_preproc_trans_wf,
    init_bold_std_trans_wf,
    init_bold_surf_wf,
)
from .stc import init_bold_stc_wf
from .t2s import init_bold_t2s_wf, init_t2s_reporting_wf


def init_func_preproc_wf(bold_file, has_fieldmap=False, existing_derivatives=None):
    """
    This workflow controls the functional preprocessing stages of *NiBabies*.

    Workflow Graph
        .. workflow::
            :graph2use: orig
            :simple_form: yes

            from fmriprep.workflows.tests import mock_config
            from nibabies import config
            from nibabies.workflows.bold.base import init_func_preproc_wf
            with mock_config():
                bold_file = config.execution.bids_dir / "sub-01" / "func" \
                    / "sub-01_task-mixedgamblestask_run-01_bold.nii.gz"
                wf = init_func_preproc_wf(str(bold_file))

    Parameters
    ----------
    bold_file
        Path to NIfTI file (single echo) or list of paths to NIfTI files (multi-echo)
    has_fieldmap : :obj:`bool`
        Signals the workflow to use inputnode fieldmap files

    Inputs
    ------
    bold_file
        BOLD series NIfTI file
    anat_preproc
        Bias-corrected structural template image
    anat_mask
        Mask of the skull-stripped template image
    anat_dseg
        Segmentation of preprocessed structural image, including
        gray-matter (GM), white-matter (WM) and cerebrospinal fluid (CSF)
    anat_aseg
        Segmentation of structural image, done with FreeSurfer.
    anat_aparc
        Parcellation of structural image, done with FreeSurfer.
    anat_tpms
        List of tissue probability maps in T1w space
    template
        List of templates to target
    anat2std_xfm
        List of transform files, collated with templates
    std2anat_xfm
        List of inverse transform files, collated with templates
    subjects_dir
        FreeSurfer SUBJECTS_DIR
    subject_id
        FreeSurfer subject ID
    t1w2fsnative_xfm
        LTA-style affine matrix translating from T1w to FreeSurfer-conformed subject space
    fsnative2t1w_xfm
        LTA-style affine matrix translating from FreeSurfer-conformed subject space to T1w
    bold_ref
        BOLD reference file
    bold_ref_xfm
        Transform file in LTA format from bold to reference
    n_dummy_scans
        Number of nonsteady states at the beginning of the BOLD run

    Outputs
    -------
    bold_t1
        BOLD series, resampled to T1w space
    bold_mask_t1
        BOLD series mask in T1w space
    bold_std
        BOLD series, resampled to template space
    bold_mask_std
        BOLD series mask in template space
    confounds
        TSV of confounds
    surfaces
        BOLD series, resampled to FreeSurfer surfaces
    aroma_noise_ics
        Noise components identified by ICA-AROMA
    melodic_mix
        FSL MELODIC mixing matrix
    bold_cifti
        BOLD CIFTI image
    cifti_variant
        combination of target spaces for `bold_cifti`

    See Also
    --------

    * :py:func:`~niworkflows.func.util.init_bold_reference_wf`
    * :py:func:`~nibabies.workflows.bold.stc.init_bold_stc_wf`
    * :py:func:`~nibabies.workflows.bold.hmc.init_bold_hmc_wf`
    * :py:func:`~nibabies.workflows.bold.t2s.init_bold_t2s_wf`
    * :py:func:`~nibabies.workflows.bold.registration.init_bold_t1_trans_wf`
    * :py:func:`~nibabies.workflows.bold.registration.init_bold_reg_wf`
    * :py:func:`~nibabies.workflows.bold.confounds.init_bold_confs_wf`
    * :py:func:`~nibabies.workflows.bold.confounds.init_ica_aroma_wf`
    * :py:func:`~nibabies.workflows.bold.resampling.init_bold_std_trans_wf`
    * :py:func:`~nibabies.workflows.bold.resampling.init_bold_preproc_trans_wf`
    * :py:func:`~nibabies.workflows.bold.resampling.init_bold_surf_wf`
    * :py:func:`~sdcflows.workflows.fmap.init_fmap_wf`
    * :py:func:`~sdcflows.workflows.pepolar.init_pepolar_unwarp_wf`
    * :py:func:`~sdcflows.workflows.phdiff.init_phdiff_wf`
    * :py:func:`~sdcflows.workflows.syn.init_syn_sdc_wf`
    * :py:func:`~sdcflows.workflows.unwarp.init_sdc_unwarp_wf`

    """
    from niworkflows.engine.workflows import LiterateWorkflow as Workflow
    from niworkflows.interfaces.nibabel import ApplyMask
    from niworkflows.interfaces.utility import DictMerge, KeySelect
    from niworkflows.workflows.epi.refmap import init_epi_reference_wf

    if nb.load(bold_file[0] if isinstance(bold_file, (list, tuple)) else bold_file).shape[3:] <= (
        5 - config.execution.sloppy,
    ):
        config.loggers.workflow.warning(
            f"Too short BOLD series (<= 5 timepoints). Skipping processing of <{bold_file}>."
        )
        return

    mem_gb = {"filesize": 1, "resampled": 1, "largemem": 1}
    bold_tlen = 10

    # Have some options handy
    omp_nthreads = config.nipype.omp_nthreads
    freesurfer = config.workflow.run_reconall
    spaces = config.workflow.spaces
    nibabies_dir = str(config.execution.nibabies_dir)

    # Extract BIDS entities and metadata from BOLD file(s)
    entities = extract_entities(bold_file)
    layout = config.execution.layout

    # Extract metadata
    all_metadata = [layout.get_metadata(fname) for fname in listify(bold_file)]

    # Take first file as reference
    ref_file = pop_file(bold_file)
    metadata = all_metadata[0]
    # get original image orientation
    ref_orientation = get_img_orientation(ref_file)

    echo_idxs = listify(entities.get("echo", []))
    multiecho = len(echo_idxs) > 2
    if len(echo_idxs) == 1:
        config.loggers.workflow.warning(
            f"Running a single echo <{ref_file}> from a seemingly multi-echo dataset."
        )
        bold_file = ref_file  # Just in case - drop the list

    if len(echo_idxs) == 2:
        raise RuntimeError(
            "Multi-echo processing requires at least three different echos (found two)."
        )

    if multiecho:
        # Drop echo entity for future queries, have a boolean shorthand
        entities.pop("echo", None)
        # reorder echoes from shortest to largest
        tes, bold_file = zip(
            *sorted([(layout.get_metadata(bf, scope="raw")["EchoTime"], bf) for bf in bold_file])
        )
        ref_file = bold_file[0]  # Reset reference to be the shortest TE

    if os.path.isfile(ref_file):
        bold_tlen, mem_gb = _create_mem_gb(ref_file)

    wf_name = _get_wf_name(ref_file)
    config.loggers.workflow.debug(
        f'Creating bold processing workflow for <{ref_file}> ({mem_gb["filesize"]:.2f} GB '
        f'/ {bold_tlen} TRs). Memory resampled/largemem={mem_gb["resampled"]:.2f}'
        f'/{mem_gb["largemem"]:.2f} GB.'
    )

    # Find associated sbref, if possible
    entities["suffix"] = "sbref"
    entities["extension"] = [".nii", ".nii.gz"]  # Overwrite extensions
    sbref_files = layout.get(scope="raw", return_type="file", **entities)

    sbref_msg = f"No single-band-reference found for {os.path.basename(ref_file)}."
    if sbref_files and "sbref" in config.workflow.ignore:
        sbref_msg = "Single-band reference file(s) found and ignored."
        sbref_files = []
    elif sbref_files:
        sbref_msg = "Using single-band reference file(s) {}.".format(
            ",".join([os.path.basename(sbf) for sbf in sbref_files])
        )
    config.loggers.workflow.info(sbref_msg)

    if has_fieldmap:
        # First check if specified via B0FieldSource
        estimator_key = listify(metadata.get("B0FieldSource"))

        if not estimator_key:
            import re
            from pathlib import Path

            from sdcflows.fieldmaps import get_identifier

            # Fallback to IntendedFor
            intended_rel = re.sub(
                r"^sub-[a-zA-Z0-9]*/",
                "",
                str(Path(bold_file if not multiecho else bold_file[0]).relative_to(layout.root)),
            )
            estimator_key = get_identifier(intended_rel)

        if not estimator_key:
            has_fieldmap = False
            config.loggers.workflow.critical(
                f"None of the available B0 fieldmaps are associated to <{bold_file}>"
            )
        else:
            config.loggers.workflow.info(
                f"Found usable B0-map (fieldmap) estimator(s) <{', '.join(estimator_key)}> "
                f"to correct <{bold_file}> for susceptibility-derived distortions."
            )

    # Check whether STC must/can be run
    run_stc = bool(metadata.get("SliceTiming")) and "slicetiming" not in config.workflow.ignore

    # Build workflow
    workflow = Workflow(name=wf_name)
    workflow.__postdesc__ = """\
All resamplings can be performed with *a single interpolation
step* by composing all the pertinent transformations (i.e. head-motion
transform matrices, susceptibility distortion correction when available,
and co-registrations to anatomical and output spaces).
Gridded (volumetric) resamplings were performed using `antsApplyTransforms` (ANTs),
configured with Lanczos interpolation to minimize the smoothing
effects of other kernels [@lanczos].
Non-gridded (surface) resamplings were performed using `mri_vol2surf` (FreeSurfer)
"""

    inputnode = pe.Node(
        niu.IdentityInterface(
            fields=[
                "bold_file",
                # from smriprep
                "anat_preproc",
                "anat_brain",
                "anat_mask",
                "anat_dseg",
                "anat_tpms",
                "anat_aseg",
                "anat_aparc",
                "anat2std_xfm",
                "std2anat_xfm",
                "template",
                "anat_ribbon",
                # from bold reference workflow
                "bold_ref",
                "bold_ref_xfm",
                "n_dummy_scans",
                # from sdcflows (optional)
                "fmap",
                "fmap_ref",
                "fmap_coeff",
                "fmap_mask",
                "fmap_id",
                "sdc_method",
                # if reconstructing with FreeSurfer (optional)
                "t1w2fsnative_xfm",
                "fsnative2t1w_xfm",
                "subject_id",
                "subjects_dir",
            ]
        ),
        name="inputnode",
    )
    inputnode.inputs.bold_file = bold_file

    outputnode = pe.Node(
        niu.IdentityInterface(
            fields=[
                "anat2bold_xfm",
                "bold_anat",
                "bold_anat_ref",
                "bold_mask_anat",
                "bold_aseg_anat",
                "bold_aparc_anat",
                "bold_std",
                "bold_std_ref",
                "bold_mask_std",
                "bold_aseg_std",
                "bold_aparc_std",
                "bold_native",
                "bold_native_ref",
                "bold_mask_native",
                "bold_echos_native",
                "bold_cifti",
                "bold2anat_xfm",
                "cifti_variant",
                "cifti_metadata",
                "cifti_density",
                "surfaces",
                "confounds",
                "aroma_noise_ics",
                "melodic_mix",
                "nonaggr_denoised_file",
                "confounds_metadata",
                "t2star_bold",
                "t2star_t1",
                "t2star_std",
                "hmc_xforms",
            ]
        ),
        name="outputnode",
    )

    # Generate a brain-masked conversion of the t1w
    t1w_brain = pe.Node(ApplyMask(), name="t1w_brain")

    # Track echo index - this allows us to treat multi- and single-echo workflows
    # almost identically
    echo_index = pe.Node(niu.IdentityInterface(fields=["echoidx"]), name="echo_index")
    if multiecho:
        echo_index.iterables = [("echoidx", range(len(bold_file)))]
    else:
        echo_index.inputs.echoidx = 0

    # BOLD source: track original BOLD file(s)
    bold_source = pe.Node(
        niu.Select(inlist=bold_file), run_without_submitting=True, name="bold_source"
    )

    # BOLD buffer: an identity used as a pointer to either the original BOLD
    # or the STC'ed one for further use.
    boldbuffer = pe.Node(niu.IdentityInterface(fields=["bold_file"]), name="boldbuffer")

    summary = pe.Node(
        FunctionalSummary(
            slice_timing=run_stc,
            registration=("FSL", "FreeSurfer")[freesurfer],
            registration_dof=config.workflow.bold2t1w_dof,
            registration_init=config.workflow.bold2t1w_init,
            pe_direction=metadata.get("PhaseEncodingDirection"),
            echo_idx=echo_idxs,
            tr=metadata["RepetitionTime"],
            orientation=ref_orientation,
        ),
        name="summary",
        mem_gb=config.DEFAULT_MEMORY_MIN_GB,
        run_without_submitting=True,
    )
    summary.inputs.dummy_scans = config.workflow.dummy_scans

    func_derivatives_wf = init_func_derivatives_wf(
        bids_root=layout.root,
        cifti_output=config.workflow.cifti_output,
        freesurfer=freesurfer,
        project_goodvoxels=config.workflow.project_goodvoxels,
        all_metadata=all_metadata,
        multiecho=multiecho,
        output_dir=nibabies_dir,
        spaces=spaces,
        use_aroma=config.workflow.use_aroma,
    )
    func_derivatives_wf.inputs.inputnode.all_source_files = bold_file

    # fmt:off
    workflow.connect([
        (outputnode, func_derivatives_wf, [
            ('bold_anat', 'inputnode.bold_t1'),
            ('bold_anat_ref', 'inputnode.bold_t1_ref'),
            ('bold2anat_xfm', 'inputnode.bold2anat_xfm'),
            ('anat2bold_xfm', 'inputnode.anat2bold_xfm'),
            ('hmc_xforms', 'inputnode.hmc_xforms'),
            ('bold_aseg_anat', 'inputnode.bold_aseg_t1'),
            ('bold_aparc_anat', 'inputnode.bold_aparc_t1'),
            ('bold_mask_anat', 'inputnode.bold_mask_t1'),
            ('bold_native', 'inputnode.bold_native'),
            ("bold_native_ref", "inputnode.bold_native_ref"),
            ("bold_mask_native", "inputnode.bold_mask_native"),
            ("bold_echos_native", "inputnode.bold_echos_native"),
            ('confounds', 'inputnode.confounds'),
            ('surfaces', 'inputnode.surf_files'),
            ('aroma_noise_ics', 'inputnode.aroma_noise_ics'),
            ('melodic_mix', 'inputnode.melodic_mix'),
            ('nonaggr_denoised_file', 'inputnode.nonaggr_denoised_file'),
            ('bold_cifti', 'inputnode.bold_cifti'),
            ('cifti_variant', 'inputnode.cifti_variant'),
            ('cifti_metadata', 'inputnode.cifti_metadata'),
            ('cifti_density', 'inputnode.cifti_density'),
            ('t2star_bold', 'inputnode.t2star_bold'),
            ('t2star_t1', 'inputnode.t2star_t1'),
            ('t2star_std', 'inputnode.t2star_std'),
            ('confounds_metadata', 'inputnode.confounds_metadata'),
            ('acompcor_masks', 'inputnode.acompcor_masks'),
            ('tcompcor_mask', 'inputnode.tcompcor_mask'),
        ]),
    ])
    # fmt:on

    # Extract BOLD validation from init_bold_reference_wf
    validate_bolds = pe.MapNode(
        ValidateImage(),
        name="validate_bolds",
        mem_gb=config.DEFAULT_MEMORY_MIN_GB,
        iterfield=["in_file"],
    )
    validate_bolds.inputs.in_file = listify(bold_file)

    # Select validated BOLD files (orientations checked or corrected)
    select_bold = pe.Node(niu.Select(), run_without_submitting=True, name="select_bold")

    # Top-level BOLD splitter
    bold_split = pe.Node(FSLSplit(dimension="t"), name="bold_split", mem_gb=mem_gb["filesize"] * 3)

    # HMC on the BOLD
    bold_hmc_wf = init_bold_hmc_wf(
        name="bold_hmc_wf", mem_gb=mem_gb["filesize"], omp_nthreads=omp_nthreads
    )

    # calculate BOLD registration to T1w
    bold_reg_wf = init_bold_reg_wf(
        bold2t1w_dof=config.workflow.bold2t1w_dof,
        bold2t1w_init=config.workflow.bold2t1w_init,
        freesurfer=freesurfer,
        mem_gb=mem_gb["resampled"],
        name="bold_reg_wf",
        omp_nthreads=omp_nthreads,
        sloppy=config.execution.sloppy,
        use_bbr=config.workflow.use_bbr,
    )

    # apply BOLD registration to T1w
    bold_t1_trans_wf = init_bold_t1_trans_wf(
        name="bold_t1_trans_wf",
        freesurfer=freesurfer,
        mem_gb=mem_gb["resampled"],
        omp_nthreads=omp_nthreads,
        use_compression=False,
    )
    bold_t1_trans_wf.inputs.inputnode.fieldwarp = "identity"

    # get confounds
    bold_confounds_wf = init_bold_confs_wf(
        mem_gb=mem_gb["largemem"],
        metadata=metadata,
        freesurfer=freesurfer,
        regressors_all_comps=config.workflow.regressors_all_comps,
        regressors_fd_th=config.workflow.regressors_fd_th,
        regressors_dvars_th=config.workflow.regressors_dvars_th,
        fd_radius=config.workflow.fd_radius,
        name="bold_confounds_wf",
    )
    bold_confounds_wf.get_node("inputnode").inputs.t1_transform_flags = [False]

    # SLICE-TIME CORRECTION (or bypass) #############################################
    if run_stc:
        bold_stc_wf = init_bold_stc_wf(name="bold_stc_wf", metadata=metadata)
        # fmt:off
        workflow.connect([
            (inputnode, bold_stc_wf, [('n_dummy_scans', 'inputnode.skip_vols')]),
            (select_bold, bold_stc_wf, [("out", 'inputnode.bold_file')]),
            (bold_stc_wf, boldbuffer, [('outputnode.stc_file', 'bold_file')]),
        ])
        # fmt:on

    # bypass STC from original BOLD in both SE and ME cases
    else:
        workflow.connect([(select_bold, boldbuffer, [("out", "bold_file")])])

    # MULTI-ECHO EPI DATA #############################################
    if multiecho:  # instantiate relevant interfaces, imports
        split_opt_comb = bold_split.clone(name="split_opt_comb")

        inputnode.inputs.bold_file = ref_file  # Replace reference w first echo

        join_echos = pe.JoinNode(
            niu.IdentityInterface(fields=["bold_files"]),
            joinsource="echo_index",
            joinfield=["bold_files"],
            name="join_echos",
        )

        # create optimal combination, adaptive T2* map
        bold_t2s_wf = init_bold_t2s_wf(
            echo_times=tes,
            mem_gb=mem_gb["resampled"],
            omp_nthreads=omp_nthreads,
            name="bold_t2smap_wf",
        )

        t2s_reporting_wf = init_t2s_reporting_wf()

        ds_report_t2scomp = pe.Node(
            DerivativesDataSink(
                desc="t2scomp",
                datatype="figures",
                dismiss_entities=("echo",),
            ),
            name="ds_report_t2scomp",
            run_without_submitting=True,
        )

        ds_report_t2star_hist = pe.Node(
            DerivativesDataSink(
                desc="t2starhist",
                datatype="figures",
                dismiss_entities=("echo",),
            ),
            name="ds_report_t2star_hist",
            run_without_submitting=True,
        )

    bold_final = pe.Node(
        niu.IdentityInterface(fields=["bold", "boldref", "mask", "bold_echos", "t2star"]),
        name="bold_final",
    )

    # Mask input BOLD reference image
    initial_boldref_mask = pe.Node(BrainExtraction(), name="initial_boldref_mask")

    # This final boldref will be calculated after bold_bold_trans_wf, which includes one or more:
    # HMC (head motion correction)
    # STC (slice time correction)
    # SDC (susceptibility distortion correction)
    final_boldref_wf = init_epi_reference_wf(
        auto_bold_nss=True,
        omp_nthreads=omp_nthreads,
        name="final_boldref_wf",
    )
    final_boldref_mask = pe.Node(BrainExtraction(), name="final_boldref_mask")

    # MAIN WORKFLOW STRUCTURE #######################################################
    # fmt:off
    workflow.connect([
        # Prepare masked T1w image
        (inputnode, t1w_brain, [("anat_preproc", "in_file"),
                                ("anat_mask", "in_mask")]),
        # Select validated bold files per-echo
        (validate_bolds, select_bold, [("out_file", "inlist")]),
        # BOLD buffer has slice-time corrected if it was run, original otherwise
        (boldbuffer, bold_split, [('bold_file', 'in_file')]),
        # HMC
        (inputnode, bold_hmc_wf, [
            ('bold_ref', 'inputnode.raw_ref_image')]),
        (validate_bolds, bold_hmc_wf, [
            (("out_file", pop_file), 'inputnode.bold_file')]),
        (bold_hmc_wf, outputnode, [
            ("outputnode.xforms", "hmc_xforms"),
        ]),
        # Native-space BOLD files
        (final_boldref_wf, final_boldref_mask, [('outputnode.epi_ref_file', 'in_file')]),
        (final_boldref_wf, bold_final, [('outputnode.epi_ref_file', 'boldref')]),
        (final_boldref_mask, bold_final, [('out_mask', 'mask')]),
        (bold_final, outputnode, [
            ('bold', 'bold_native'),
            ('boldref', 'bold_native_ref'),
            ('mask', 'bold_mask_native'),
            ('bold_echos', 'bold_echos_native'),
            ('t2star', 't2star_bold'),
        ]),
        # EPI-T1 registration workflow
        (inputnode, bold_reg_wf, [
            ('anat_dseg', 'inputnode.t1w_dseg'),
            # Undefined if --fs-no-reconall, but this is safe
            ('subjects_dir', 'inputnode.subjects_dir'),
            ('subject_id', 'inputnode.subject_id'),
            ('fsnative2t1w_xfm', 'inputnode.fsnative2t1w_xfm'),
        ]),
        (bold_final, bold_reg_wf, [
            ("boldref", "inputnode.ref_bold_brain")]),
        (t1w_brain, bold_reg_wf, [("out_file", "inputnode.t1w_brain")]),
        (inputnode, bold_t1_trans_wf, [
            ('bold_file', 'inputnode.name_source'),
            ('anat_mask', 'inputnode.t1w_mask'),
            ('anat_aseg', 'inputnode.t1w_aseg'),
            ("anat_aparc", "inputnode.t1w_aparc"),
        ]),
        (t1w_brain, bold_t1_trans_wf, [("out_file", "inputnode.t1w_brain")]),
        (bold_reg_wf, outputnode, [
            ('outputnode.itk_bold_to_t1', 'bold2anat_xfm'),
            ('outputnode.itk_t1_to_bold', 'anat2bold_xfm')]),
        (bold_reg_wf, bold_t1_trans_wf, [
            ('outputnode.itk_bold_to_t1', 'inputnode.itk_bold_to_t1')]),
        (bold_final, bold_t1_trans_wf, [
            ('mask', 'inputnode.ref_bold_mask'),
            ('boldref', 'inputnode.ref_bold_brain'),
        ]),
        (bold_t1_trans_wf, outputnode, [('outputnode.bold_t1', 'bold_anat'),
                                        ('outputnode.bold_t1_ref', 'bold_anat_ref'),
                                        ('outputnode.bold_aseg_t1', 'bold_aseg_anat'),
                                        ('outputnode.bold_aparc_t1', 'bold_aparc_anat')]),
        # Connect bold_confounds_wf
        (inputnode, bold_confounds_wf, [('anat_tpms', 'inputnode.t1w_tpms'),
                                        ('anat_mask', 'inputnode.t1w_mask')]),
        (bold_hmc_wf, bold_confounds_wf, [
            ('outputnode.movpar_file', 'inputnode.movpar_file'),
            ('outputnode.rmsd_file', 'inputnode.rmsd_file')]),
        (bold_reg_wf, bold_confounds_wf, [
            ('outputnode.itk_t1_to_bold', 'inputnode.t1_bold_xform')]),
        (inputnode, bold_confounds_wf, [
            ('n_dummy_scans', 'inputnode.skip_vols')]),
        (bold_final, bold_confounds_wf, [
            ('bold', 'inputnode.bold'),
            ('mask', 'inputnode.bold_mask'),
        ]),
        (bold_confounds_wf, outputnode, [
            ('outputnode.confounds_file', 'confounds'),
            ('outputnode.confounds_metadata', 'confounds_metadata'),
            ('outputnode.acompcor_masks', 'acompcor_masks'),
            ('outputnode.tcompcor_mask', 'tcompcor_mask'),
        ]),
        # Summary
        (inputnode, summary, [('n_dummy_scans', 'algo_dummy_scans')]),
        (bold_reg_wf, summary, [('outputnode.fallback', 'fallback')]),
        (outputnode, summary, [('confounds', 'confounds_file')]),
        # Select echo indices for original/validated BOLD files
        (echo_index, bold_source, [("echoidx", "index")]),
        (echo_index, select_bold, [("echoidx", "index")]),
    ])
    # fmt:on

    # for standard EPI data, pass along correct file
    if not multiecho:
        # fmt:off
        workflow.connect([
            (inputnode, func_derivatives_wf, [
                ('bold_file', 'inputnode.source_file')]),
            (bold_split, bold_t1_trans_wf, [
                ('out_files', 'inputnode.bold_split')]),
            (bold_hmc_wf, bold_t1_trans_wf, [
                ('outputnode.xforms', 'inputnode.hmc_xforms')]),
        ])
        # fmt:on
    else:  # for meepi, use optimal combination
        # fmt:off
        workflow.connect([
            # update name source for optimal combination
            (inputnode, func_derivatives_wf, [
                (("bold_file", combine_meepi_source), "inputnode.source_file"),
            ]),
            (join_echos, bold_t2s_wf, [("bold_files", "inputnode.bold_file")]),
            (join_echos, bold_final, [("bold_files", "bold_echos")]),
            (bold_t2s_wf, split_opt_comb, [("outputnode.bold", "in_file")]),
            (split_opt_comb, bold_t1_trans_wf, [("out_files", "inputnode.bold_split")]),
            (bold_t2s_wf, bold_final, [("outputnode.bold", "bold"),
                                       ("outputnode.t2star_map", "t2star")]),
            (inputnode, t2s_reporting_wf, [("anat_dseg", "inputnode.label_file")]),
            (bold_reg_wf, t2s_reporting_wf, [
                ("outputnode.itk_t1_to_bold", "inputnode.label_bold_xform")
            ]),
            (bold_final, t2s_reporting_wf, [("t2star", "inputnode.t2star_file"),
                                            ("boldref", "inputnode.boldref")]),
            (t2s_reporting_wf, ds_report_t2scomp, [('outputnode.t2s_comp_report', 'in_file')]),
            (t2s_reporting_wf, ds_report_t2star_hist, [("outputnode.t2star_hist", "in_file")]),
        ])
        # fmt:on

        # Already applied in bold_bold_trans_wf, which inputs to bold_t2s_wf
        bold_t1_trans_wf.inputs.inputnode.hmc_xforms = "identity"

    # Map final BOLD mask into T1w space (if required)
    nonstd_spaces = set(spaces.get_nonstandard())
    if nonstd_spaces.intersection(("T1w", "anat")):
        from niworkflows.interfaces.fixes import (
            FixHeaderApplyTransforms as ApplyTransforms,
        )

        boldmask_to_t1w = pe.Node(
            ApplyTransforms(interpolation="MultiLabel"), name="boldmask_to_t1w", mem_gb=0.1
        )
        # fmt:off
        workflow.connect([
            (bold_reg_wf, boldmask_to_t1w, [
                ('outputnode.itk_bold_to_t1', 'transforms')]),
            (bold_t1_trans_wf, boldmask_to_t1w, [
                ('outputnode.bold_mask_t1', 'reference_image')]),
            (boldmask_to_t1w, outputnode, [
                ('output_image', 'bold_mask_anat')]),
        ])
        # fmt:on

        if multiecho:
            t2star_to_t1w = pe.Node(
                ApplyTransforms(interpolation="LanczosWindowedSinc", float=True),
                name="t2star_to_t1w",
                mem_gb=0.1,
            )
            # fmt:off
            workflow.connect([
                (bold_reg_wf, t2star_to_t1w, [("outputnode.itk_bold_to_t1", "transforms")]),
                (bold_t1_trans_wf, t2star_to_t1w, [
                    ("outputnode.bold_mask_t1", "reference_image")
                ]),
                (bold_final, t2star_to_t1w, [("t2star", "input_image")]),
                (t2star_to_t1w, outputnode, [("output_image", "t2star_t1")]),
            ])
            # fmt:on

    if spaces.get_spaces(nonstandard=False, dim=(3,)):
        # Apply transforms in 1 shot
        # Only use uncompressed output if AROMA is to be run
        bold_std_trans_wf = init_bold_std_trans_wf(
            freesurfer=freesurfer,
            mem_gb=mem_gb["resampled"],
            omp_nthreads=omp_nthreads,
            spaces=spaces,
            multiecho=multiecho,
            name="bold_std_trans_wf",
            use_compression=not config.execution.low_mem,
        )
        bold_std_trans_wf.inputs.inputnode.fieldwarp = "identity"

        # fmt:off
        workflow.connect([
            (inputnode, bold_std_trans_wf, [
                ('template', 'inputnode.templates'),
                ('anat2std_xfm', 'inputnode.anat2std_xfm'),
                ('bold_file', 'inputnode.name_source'),
                ('anat_aseg', 'inputnode.bold_aseg'),
                ('anat_aparc', 'inputnode.bold_aparc')]),
            (bold_final, bold_std_trans_wf, [
                ('mask', 'inputnode.bold_mask'),
                ('t2star', 'inputnode.t2star'),
            ]),
            (bold_reg_wf, bold_std_trans_wf, [
                ('outputnode.itk_bold_to_t1', 'inputnode.itk_bold_to_t1')]),
            (bold_std_trans_wf, outputnode, [('outputnode.bold_std', 'bold_std'),
                                             ('outputnode.bold_std_ref', 'bold_std_ref'),
                                             ('outputnode.bold_mask_std', 'bold_mask_std')]),
        ])
        # fmt:on

        if freesurfer:
            # fmt:off
            workflow.connect([
                (bold_std_trans_wf, func_derivatives_wf, [
                    ('outputnode.bold_aseg_std', 'inputnode.bold_aseg_std'),
                    ('outputnode.bold_aparc_std', 'inputnode.bold_aparc_std'),
                ]),
                (bold_std_trans_wf, outputnode, [
                    ('outputnode.bold_aseg_std', 'bold_aseg_std'),
                    ('outputnode.bold_aparc_std', 'bold_aparc_std')]),
            ])
            # fmt:on

        if not multiecho:
            # fmt:off
            workflow.connect([
                (bold_split, bold_std_trans_wf, [
                    ('out_files', 'inputnode.bold_split')]),
                (bold_hmc_wf, bold_std_trans_wf, [
                    ('outputnode.xforms', 'inputnode.hmc_xforms')]),
            ])
            # fmt:on
        else:
            # fmt:off
            workflow.connect([
                (split_opt_comb, bold_std_trans_wf, [('out_files', 'inputnode.bold_split')]),
                (bold_std_trans_wf, outputnode, [("outputnode.t2star_std", "t2star_std")]),
            ])
            # fmt:on

            # Already applied in bold_bold_trans_wf, which inputs to bold_t2s_wf
            bold_std_trans_wf.inputs.inputnode.hmc_xforms = "identity"

        # fmt:off
        # func_derivatives_wf internally parametrizes over snapshotted spaces.
        workflow.connect([
            (bold_std_trans_wf, func_derivatives_wf, [
                ('outputnode.template', 'inputnode.template'),
                ('outputnode.spatial_reference', 'inputnode.spatial_reference'),
                ('outputnode.bold_std_ref', 'inputnode.bold_std_ref'),
                ('outputnode.bold_std', 'inputnode.bold_std'),
                ('outputnode.bold_mask_std', 'inputnode.bold_mask_std'),
            ]),
        ])
        # fmt:on

        if config.workflow.use_aroma:  # ICA-AROMA workflow
            from .confounds import init_ica_aroma_wf

            ica_aroma_wf = init_ica_aroma_wf(
                mem_gb=mem_gb["resampled"],
                metadata=metadata,
                omp_nthreads=omp_nthreads,
                err_on_aroma_warn=config.workflow.aroma_err_on_warn,
                aroma_melodic_dim=config.workflow.aroma_melodic_dim,
                name="ica_aroma_wf",
            )

            join = pe.Node(
                niu.Function(output_names=["out_file"], function=_to_join), name="aroma_confounds"
            )

            mrg_conf_metadata = pe.Node(
                niu.Merge(2), name="merge_confound_metadata", run_without_submitting=True
            )
            mrg_conf_metadata2 = pe.Node(
                DictMerge(), name="merge_confound_metadata2", run_without_submitting=True
            )
            # fmt:off
            workflow.disconnect([
                (bold_confounds_wf, outputnode, [
                    ('outputnode.confounds_file', 'confounds'),
                ]),
                (bold_confounds_wf, outputnode, [
                    ('outputnode.confounds_metadata', 'confounds_metadata'),
                ]),
            ])
            workflow.connect([
                (inputnode, ica_aroma_wf, [
                    ('bold_file', 'inputnode.name_source')]),
                (bold_hmc_wf, ica_aroma_wf, [
                    ('outputnode.movpar_file', 'inputnode.movpar_file')]),
                (inputnode, ica_aroma_wf, [
                    ('n_dummy_scans', 'inputnode.skip_vols')]),
                (bold_confounds_wf, join, [
                    ('outputnode.confounds_file', 'in_file')]),
                (bold_confounds_wf, mrg_conf_metadata,
                    [('outputnode.confounds_metadata', 'in1')]),
                (ica_aroma_wf, join,
                    [('outputnode.aroma_confounds', 'join_file')]),
                (ica_aroma_wf, mrg_conf_metadata,
                    [('outputnode.aroma_metadata', 'in2')]),
                (mrg_conf_metadata, mrg_conf_metadata2, [('out', 'in_dicts')]),
                (ica_aroma_wf, outputnode,
                    [('outputnode.aroma_noise_ics', 'aroma_noise_ics'),
                     ('outputnode.melodic_mix', 'melodic_mix'),
                     ('outputnode.nonaggr_denoised_file', 'nonaggr_denoised_file')]),
                (join, outputnode, [('out_file', 'confounds')]),
                (mrg_conf_metadata2, outputnode, [('out_dict', 'confounds_metadata')]),
                (bold_std_trans_wf, ica_aroma_wf, [
                    ('outputnode.bold_std', 'inputnode.bold_std'),
                    ('outputnode.bold_mask_std', 'inputnode.bold_mask_std'),
                    ('outputnode.spatial_reference', 'inputnode.spatial_reference')]),
            ])
            # fmt:on

    # SURFACES ##################################################################################
    # Freesurfer
    freesurfer_spaces = spaces.get_fs_spaces()
    if freesurfer and freesurfer_spaces:
        config.loggers.workflow.debug("Creating BOLD surface-sampling workflow.")
        bold_surf_wf = init_bold_surf_wf(
            mem_gb=mem_gb["resampled"],
            surface_spaces=freesurfer_spaces,
            medial_surface_nan=config.workflow.medial_surface_nan,
            project_goodvoxels=config.workflow.project_goodvoxels,
            name="bold_surf_wf",
        )
        # fmt:off
        workflow.connect([
            (inputnode, bold_surf_wf, [
                ('subjects_dir', 'inputnode.subjects_dir'),
                ('subject_id', 'inputnode.subject_id'),
                ('t1w2fsnative_xfm', 'inputnode.t1w2fsnative_xfm'),
                ("anat_ribbon", "inputnode.anat_ribbon"),
                ("anat_mask", "inputnode.t1w_mask")]),
            (bold_t1_trans_wf, bold_surf_wf, [('outputnode.bold_t1', 'inputnode.source_file')]),
            (bold_surf_wf, outputnode, [('outputnode.surfaces', 'surfaces')]),
            (bold_surf_wf, func_derivatives_wf, [
                ('outputnode.target', 'inputnode.surf_refs')]),
            (bold_surf_wf, func_derivatives_wf, [("outputnode.goodvoxels_ribbon",
                                                  "inputnode.goodvoxels_ribbon")]),
        ])
        # fmt:on

        # CIFTI output
        if config.workflow.cifti_output:
            from .alignment import (
                init_subcortical_mni_alignment_wf,
                init_subcortical_rois_wf,
            )
            from .resampling import init_bold_grayords_wf

            key = get_MNIInfant_key(spaces)

            # BOLD/ROIs should be in MNIInfant space
            cifti_select_std = pe.Node(
                KeySelect(fields=["bold_std", "bold_aseg_std"], key=key),
                name="cifti_select_std",
                run_without_submitting=True,
            )

            subcortical_rois_wf = init_subcortical_rois_wf()
            subcortical_mni_alignment_wf = init_subcortical_mni_alignment_wf()
            bold_grayords_wf = init_bold_grayords_wf(
                grayord_density=config.workflow.cifti_output,
                mem_gb=mem_gb["resampled"],
                repetition_time=metadata["RepetitionTime"],
            )

            # fmt:off
            workflow.connect([
                (bold_std_trans_wf, cifti_select_std, [
                    ("outputnode.bold_std", "bold_std"),
                    ("outputnode.bold_aseg_std", "bold_aseg_std"),
                    ("outputnode.spatial_reference", "keys")]),
                (cifti_select_std, subcortical_rois_wf, [
                    ("bold_aseg_std", "inputnode.MNIInfant_aseg")]),
                (cifti_select_std, subcortical_mni_alignment_wf, [
                    ("bold_std", "inputnode.MNIInfant_bold")]),
                (subcortical_rois_wf, subcortical_mni_alignment_wf, [
                    ("outputnode.MNIInfant_rois", "inputnode.MNIInfant_rois"),
                    ("outputnode.MNI152_rois", "inputnode.MNI152_rois")]),
                (subcortical_mni_alignment_wf, bold_grayords_wf, [
                    ("outputnode.subcortical_volume", "inputnode.subcortical_volume"),
                    ("outputnode.subcortical_labels", "inputnode.subcortical_labels")]),
                (bold_surf_wf, bold_grayords_wf, [
                    ('outputnode.surfaces', 'inputnode.surf_files'),
                    ('outputnode.target', 'inputnode.surf_refs')]),
                (bold_grayords_wf, outputnode, [
                    ('outputnode.cifti_bold', 'bold_cifti'),
                    ('outputnode.cifti_variant', 'cifti_variant'),
                    ('outputnode.cifti_metadata', 'cifti_metadata'),
                    ('outputnode.cifti_density', 'cifti_density')]),
            ])
            # fmt:on

    if spaces.get_spaces(nonstandard=False, dim=(3,)):
        if not config.workflow.cifti_output:
            config.loggers.workflow.critical("The carpetplot requires CIFTI outputs")
        else:
            carpetplot_wf = init_carpetplot_wf(
                mem_gb=mem_gb["resampled"],
                metadata=metadata,
                cifti_output=bool(config.workflow.cifti_output),
                name="carpetplot_wf",
            )

            # fmt:off
            workflow.connect([
                (bold_grayords_wf, carpetplot_wf, [
                    ('outputnode.cifti_bold', 'inputnode.cifti_bold')]),
                (bold_confounds_wf, carpetplot_wf, [
                    ('outputnode.confounds_file', 'inputnode.confounds_file')]),
            ])
            # fmt:on

    # REPORTING ############################################################
    ds_report_summary = pe.Node(
        DerivativesDataSink(desc="summary", datatype="figures", dismiss_entities=("echo",)),
        name="ds_report_summary",
        run_without_submitting=True,
        mem_gb=config.DEFAULT_MEMORY_MIN_GB,
    )

    ds_report_validation = pe.Node(
        DerivativesDataSink(desc="validation", datatype="figures", dismiss_entities=("echo",)),
        name="ds_report_validation",
        run_without_submitting=True,
        mem_gb=config.DEFAULT_MEMORY_MIN_GB,
    )

    # fmt:off
    workflow.connect([
        (summary, ds_report_summary, [('out_report', 'in_file')]),
        (validate_bolds, ds_report_validation, [
            (("out_report", pop_file), 'in_file')]),
    ])
    # fmt:on

    # Fill-in datasinks of reportlets seen so far
    for node in workflow.list_node_names():
        if node.split(".")[-1].startswith("ds_report"):
            workflow.get_node(node).inputs.base_directory = nibabies_dir
            workflow.get_node(node).inputs.source_file = ref_file

    if not has_fieldmap:
        # Finalize workflow without SDC connections
        summary.inputs.distortion_correction = "None"

        # Resample in native space in just one shot
        bold_bold_trans_wf = init_bold_preproc_trans_wf(
            mem_gb=mem_gb["resampled"],
            omp_nthreads=omp_nthreads,
            use_compression=not config.execution.low_mem,
            use_fieldwarp=False,
            name="bold_bold_trans_wf",
        )
        bold_bold_trans_wf.inputs.inputnode.fieldwarp = "identity"

        # fmt:off
        workflow.connect([
            # Connect bold_bold_trans_wf
            (bold_source, bold_bold_trans_wf, [("out", "inputnode.name_source")]),
            (bold_split, bold_bold_trans_wf, [("out_files", "inputnode.bold_file")]),
            (bold_hmc_wf, bold_bold_trans_wf, [
                ("outputnode.xforms", "inputnode.hmc_xforms"),
            ]),
        ])

        workflow.connect([
            (bold_bold_trans_wf, bold_final, [("outputnode.bold", "bold")]),
            (bold_bold_trans_wf, final_boldref_wf, [
                ("outputnode.bold", "inputnode.in_files"),
            ]),
        ] if not multiecho else [
            (inputnode, initial_boldref_mask, [('bold_ref', 'in_file')]),
            (initial_boldref_mask, bold_t2s_wf, [
                ("out_mask", "inputnode.bold_mask"),
            ]),
            (bold_bold_trans_wf, join_echos, [
                ("outputnode.bold", "bold_files"),
            ]),
            (join_echos, final_boldref_wf, [
                ("bold_files", "inputnode.in_files"),
            ]),
        ])
        # fmt:on
        return workflow

    from niworkflows.interfaces.reportlets.registration import (
        SimpleBeforeAfterRPT as SimpleBeforeAfter,
    )
    from niworkflows.interfaces.utility import KeySelect
    from sdcflows.workflows.apply.correction import init_unwarp_wf
    from sdcflows.workflows.apply.registration import init_coeff2epi_wf

    coeff2epi_wf = init_coeff2epi_wf(
        debug="fieldmaps" in config.execution.debug,
        omp_nthreads=config.nipype.omp_nthreads,
        write_coeff=True,
    )
    unwarp_wf = init_unwarp_wf(
        debug="fieldmaps" in config.execution.debug, omp_nthreads=config.nipype.omp_nthreads
    )
    unwarp_wf.inputs.inputnode.metadata = metadata

    output_select = pe.Node(
        KeySelect(fields=["fmap", "fmap_ref", "fmap_coeff", "fmap_mask", "sdc_method"]),
        name="output_select",
        run_without_submitting=True,
    )
    output_select.inputs.key = estimator_key[0]
    if len(estimator_key) > 1:
        config.loggers.workflow.warning(
            f"Several fieldmaps <{', '.join(estimator_key)}> are "
            f"'IntendedFor' <{bold_file}>, using {estimator_key[0]}"
        )

    sdc_report = pe.Node(
        SimpleBeforeAfter(before_label="Distorted", after_label="Corrected", dismiss_affine=True),
        name="sdc_report",
        mem_gb=0.1,
    )

    ds_report_sdc = pe.Node(
        DerivativesDataSink(
            base_directory=nibabies_dir,
            desc="sdc",
            suffix="bold",
            datatype="figures",
            dismiss_entities=("echo",),
        ),
        name="ds_report_sdc",
        run_without_submitting=True,
    )

    # fmt:off
    workflow.connect([
        (inputnode, output_select, [("fmap", "fmap"),
                                    ("fmap_ref", "fmap_ref"),
                                    ("fmap_coeff", "fmap_coeff"),
                                    ("fmap_mask", "fmap_mask"),
                                    ("sdc_method", "sdc_method"),
                                    ("fmap_id", "keys")]),
        (output_select, coeff2epi_wf, [
            ("fmap_ref", "inputnode.fmap_ref"),
            ("fmap_coeff", "inputnode.fmap_coeff"),
            ("fmap_mask", "inputnode.fmap_mask")]),
        (output_select, summary, [("sdc_method", "distortion_correction")]),
        (inputnode, initial_boldref_mask, [('bold_ref', 'in_file')]),
        (inputnode, coeff2epi_wf, [
            ("bold_ref", "inputnode.target_ref")]),
        (initial_boldref_mask, coeff2epi_wf, [
            ("out_mask", "inputnode.target_mask")]),  # skull-stripped brain
        (coeff2epi_wf, unwarp_wf, [
            ("outputnode.fmap_coeff", "inputnode.fmap_coeff")]),
        (inputnode, sdc_report, [("bold_ref", "before")]),
        (bold_hmc_wf, unwarp_wf, [
            ("outputnode.xforms", "inputnode.hmc_xforms")]),
        (bold_split, unwarp_wf, [
            ("out_files", "inputnode.distorted")]),
        (final_boldref_wf, sdc_report, [("outputnode.epi_ref_file", "after")]),
        (final_boldref_mask, sdc_report, [("out_mask", "wm_seg")]),
        (inputnode, ds_report_sdc, [("bold_file", "source_file")]),
        (sdc_report, ds_report_sdc, [("out_report", "in_file")]),

    ])
    # fmt:on

    if not multiecho:
        # fmt:off
        workflow.connect([
            (unwarp_wf, bold_final, [("outputnode.corrected", "bold")]),
            # remaining workflow connections
            (unwarp_wf, final_boldref_wf, [
                ("outputnode.corrected", "inputnode.in_files"),
            ]),
            (unwarp_wf, bold_t1_trans_wf, [
                # TEMPORARY: For the moment we can't use frame-wise fieldmaps
                (("outputnode.fieldwarp", pop_file), "inputnode.fieldwarp"),
            ]),
            (unwarp_wf, bold_std_trans_wf, [
                # TEMPORARY: For the moment we can't use frame-wise fieldmaps
                (("outputnode.fieldwarp", pop_file), "inputnode.fieldwarp"),
            ]),
        ])
        # fmt:on
        return workflow

    # Finalize connections if ME-EPI
    join_sdc_echos = pe.JoinNode(
        niu.IdentityInterface(
            fields=[
                "fieldmap",
                "fieldwarp",
                "corrected",
                "corrected_ref",
                "corrected_mask",
            ]
        ),
        joinsource="echo_index",
        joinfield=[
            "fieldmap",
            "fieldwarp",
            "corrected",
            "corrected_ref",
            "corrected_mask",
        ],
        name="join_sdc_echos",
    )

    def _dpop(list_of_lists):
        return list_of_lists[0][0]

    # fmt:off
    workflow.connect([
        (unwarp_wf, join_echos, [
            ("outputnode.corrected", "bold_files"),
        ]),
        (unwarp_wf, join_sdc_echos, [
            ("outputnode.fieldmap", "fieldmap"),
            ("outputnode.fieldwarp", "fieldwarp"),
            ("outputnode.corrected", "corrected"),
            ("outputnode.corrected_ref", "corrected_ref"),
            ("outputnode.corrected_mask", "corrected_mask"),
        ]),
        # remaining workflow connections
        (join_sdc_echos, final_boldref_wf, [
            ("corrected", "inputnode.in_files"),
        ]),
        (join_sdc_echos, bold_t2s_wf, [
            (("corrected_mask", pop_file), "inputnode.bold_mask"),
        ]),
        (join_sdc_echos, bold_t1_trans_wf, [
            # TEMPORARY: For the moment we can't use frame-wise fieldmaps
            (("fieldwarp", _dpop), "inputnode.fieldwarp"),
        ]),
        (join_sdc_echos, bold_std_trans_wf, [
            # TEMPORARY: For the moment we can't use frame-wise fieldmaps
            (("fieldwarp", _dpop), "inputnode.fieldwarp"),
        ]),
    ])
    # fmt:on

    return workflow


def _create_mem_gb(bold_fname):
    bold_size_gb = os.path.getsize(bold_fname) / (1024**3)
    bold_tlen = nb.load(bold_fname).shape[-1]
    mem_gb = {
        "filesize": bold_size_gb,
        "resampled": bold_size_gb * 4,
        "largemem": bold_size_gb * (max(bold_tlen / 100, 1.0) + 4),
    }

    return bold_tlen, mem_gb


def _get_wf_name(bold_fname):
    """
    Derive the workflow name for supplied BOLD file.
    >>> _get_wf_name('/completely/made/up/path/sub-01_task-nback_bold.nii.gz')
    'func_preproc_task_nback_wf'
    >>> _get_wf_name('/completely/made/up/path/sub-01_task-nback_run-01_echo-1_bold.nii.gz')
    'func_preproc_task_nback_run_01_echo_1_wf'
    """
    from nipype.utils.filemanip import split_filename

    fname = split_filename(bold_fname)[1]
    fname_nosub = "_".join(fname.split("_")[1:])
    name = "func_preproc_" + fname_nosub.replace(".", "_").replace(" ", "").replace(
        "-", "_"
    ).replace("_bold", "_wf")

    return name


def _to_join(in_file, join_file):
    """Join two tsv files if the join_file is not ``None``."""
    from niworkflows.interfaces.utility import JoinTSVColumns

    if join_file is None:
        return in_file
    res = JoinTSVColumns(in_file=in_file, join_file=join_file).run()
    return res.outputs.out_file


def get_img_orientation(imgf):
    """Return the image orientation as a string"""
    img = nb.load(imgf)
    return "".join(nb.aff2axcodes(img.affine))


def get_MNIInfant_key(spaces):
    """
    Parse spaces and return matching MNIInfant space.
    """
    key = None
    for space in spaces.references:
        # str formats as <reference.name>:<reference.spec>
        if "MNIInfant" in str(space) and "res-native" not in str(space):
            key = str(space).replace(":", "_")
            break

    if key is None:
        raise KeyError(f"MNIInfant not found in SpatialReferences: {spaces}")
    return key
>>>>>>> df64ec5d
<|MERGE_RESOLUTION|>--- conflicted
+++ resolved
@@ -1,4 +1,3 @@
-<<<<<<< HEAD
 # emacs: -*- mode: python; py-indent-offset: 4; indent-tabs-mode: nil -*-
 # vi: set ft=python sts=4 ts=4 sw=4 et:
 #
@@ -321,6 +320,7 @@
                 "std2anat_xfm",
                 "template",
                 "anat_ribbon",
+                "anat_ribbon",
                 # from bold reference workflow
                 "bold_ref",
                 "bold_ref_xfm",
@@ -420,6 +420,7 @@
         bids_root=layout.root,
         cifti_output=config.workflow.cifti_output,
         freesurfer=freesurfer,
+        project_goodvoxels=config.workflow.project_goodvoxels,
         project_goodvoxels=config.workflow.project_goodvoxels,
         all_metadata=all_metadata,
         multiecho=multiecho,
@@ -923,6 +924,7 @@
             surface_spaces=freesurfer_spaces,
             medial_surface_nan=config.workflow.medial_surface_nan,
             project_goodvoxels=config.workflow.project_goodvoxels,
+            project_goodvoxels=config.workflow.project_goodvoxels,
             name="bold_surf_wf",
         )
         # fmt:off
@@ -933,10 +935,15 @@
                 ('t1w2fsnative_xfm', 'inputnode.t1w2fsnative_xfm'),
                 ("anat_ribbon", "inputnode.anat_ribbon"),
                 ("anat_mask", "inputnode.t1w_mask")]),
+                ('t1w2fsnative_xfm', 'inputnode.t1w2fsnative_xfm'),
+                ("anat_ribbon", "inputnode.anat_ribbon"),
+                ("anat_mask", "inputnode.t1w_mask")]),
             (bold_t1_trans_wf, bold_surf_wf, [('outputnode.bold_t1', 'inputnode.source_file')]),
             (bold_surf_wf, outputnode, [('outputnode.surfaces', 'surfaces')]),
             (bold_surf_wf, func_derivatives_wf, [
                 ('outputnode.target', 'inputnode.surf_refs')]),
+            (bold_surf_wf, func_derivatives_wf, [("outputnode.goodvoxels_ribbon",
+                                                  "inputnode.goodvoxels_ribbon")]),
             (bold_surf_wf, func_derivatives_wf, [("outputnode.goodvoxels_ribbon",
                                                   "inputnode.goodvoxels_ribbon")]),
         ])
@@ -1301,1305 +1308,4 @@
 
     if key is None:
         raise KeyError(f"MNIInfant not found in SpatialReferences: {spaces}")
-    return key
-=======
-# emacs: -*- mode: python; py-indent-offset: 4; indent-tabs-mode: nil -*-
-# vi: set ft=python sts=4 ts=4 sw=4 et:
-#
-# STATEMENT OF CHANGES: This file is derived from sources licensed under the Apache-2.0 terms,
-# and this file has been changed.
-# The original file this work derives from is found at:
-# https://github.com/nipreps/fmriprep/blob/a4fd718/fmriprep/workflows/bold/base.py
-#
-# [November 2021] CHANGES:
-#   * Began tracking changes by copying over a4fd7a8 (21.0.0rc2) and noting differences
-#   * Bold references are created with init_epi_reference_wf instead of init_bold_reference_wf.
-#     Correspondingly, masking is performed separately. The initial boldref is performed in
-#     workflows/base.py
-#   * t1w is broadly replaced with anat
-#   * Nibabies-specific subcortical alignment
-#   * Carpet plots require CIFTI
-#
-# Copyright 2021 The NiPreps Developers <nipreps@gmail.com>
-#
-# Licensed under the Apache License, Version 2.0 (the "License");
-# you may not use this file except in compliance with the License.
-# You may obtain a copy of the License at
-#
-#     http://www.apache.org/licenses/LICENSE-2.0
-#
-# Unless required by applicable law or agreed to in writing, software
-# distributed under the License is distributed on an "AS IS" BASIS,
-# WITHOUT WARRANTIES OR CONDITIONS OF ANY KIND, either express or implied.
-# See the License for the specific language governing permissions and
-# limitations under the License.
-#
-# We support and encourage derived works from this project, please read
-# about our expectations at
-#
-#     https://www.nipreps.org/community/licensing/
-#
-"""
-Orchestrating the BOLD-preprocessing workflow
-^^^^^^^^^^^^^^^^^^^^^^^^^^^^^^^^^^^^^^^^^^^^^
-
-.. autofunction:: init_func_preproc_wf
-.. autofunction:: init_func_derivatives_wf
-
-"""
-import os
-
-import nibabel as nb
-from nipype.interfaces import utility as niu
-from nipype.interfaces.fsl import Split as FSLSplit
-from nipype.pipeline import engine as pe
-from niworkflows.interfaces.header import ValidateImage
-from niworkflows.utils.connections import listify, pop_file
-from sdcflows.interfaces.brainmask import BrainExtraction
-
-from ... import config
-from ...interfaces import DerivativesDataSink
-from ...interfaces.reports import FunctionalSummary
-from ...utils.bids import extract_entities
-from ...utils.misc import combine_meepi_source
-
-# BOLD workflows
-from .confounds import init_bold_confs_wf, init_carpetplot_wf
-from .hmc import init_bold_hmc_wf
-from .outputs import init_func_derivatives_wf
-from .registration import init_bold_reg_wf, init_bold_t1_trans_wf
-from .resampling import (
-    init_bold_preproc_trans_wf,
-    init_bold_std_trans_wf,
-    init_bold_surf_wf,
-)
-from .stc import init_bold_stc_wf
-from .t2s import init_bold_t2s_wf, init_t2s_reporting_wf
-
-
-def init_func_preproc_wf(bold_file, has_fieldmap=False, existing_derivatives=None):
-    """
-    This workflow controls the functional preprocessing stages of *NiBabies*.
-
-    Workflow Graph
-        .. workflow::
-            :graph2use: orig
-            :simple_form: yes
-
-            from fmriprep.workflows.tests import mock_config
-            from nibabies import config
-            from nibabies.workflows.bold.base import init_func_preproc_wf
-            with mock_config():
-                bold_file = config.execution.bids_dir / "sub-01" / "func" \
-                    / "sub-01_task-mixedgamblestask_run-01_bold.nii.gz"
-                wf = init_func_preproc_wf(str(bold_file))
-
-    Parameters
-    ----------
-    bold_file
-        Path to NIfTI file (single echo) or list of paths to NIfTI files (multi-echo)
-    has_fieldmap : :obj:`bool`
-        Signals the workflow to use inputnode fieldmap files
-
-    Inputs
-    ------
-    bold_file
-        BOLD series NIfTI file
-    anat_preproc
-        Bias-corrected structural template image
-    anat_mask
-        Mask of the skull-stripped template image
-    anat_dseg
-        Segmentation of preprocessed structural image, including
-        gray-matter (GM), white-matter (WM) and cerebrospinal fluid (CSF)
-    anat_aseg
-        Segmentation of structural image, done with FreeSurfer.
-    anat_aparc
-        Parcellation of structural image, done with FreeSurfer.
-    anat_tpms
-        List of tissue probability maps in T1w space
-    template
-        List of templates to target
-    anat2std_xfm
-        List of transform files, collated with templates
-    std2anat_xfm
-        List of inverse transform files, collated with templates
-    subjects_dir
-        FreeSurfer SUBJECTS_DIR
-    subject_id
-        FreeSurfer subject ID
-    t1w2fsnative_xfm
-        LTA-style affine matrix translating from T1w to FreeSurfer-conformed subject space
-    fsnative2t1w_xfm
-        LTA-style affine matrix translating from FreeSurfer-conformed subject space to T1w
-    bold_ref
-        BOLD reference file
-    bold_ref_xfm
-        Transform file in LTA format from bold to reference
-    n_dummy_scans
-        Number of nonsteady states at the beginning of the BOLD run
-
-    Outputs
-    -------
-    bold_t1
-        BOLD series, resampled to T1w space
-    bold_mask_t1
-        BOLD series mask in T1w space
-    bold_std
-        BOLD series, resampled to template space
-    bold_mask_std
-        BOLD series mask in template space
-    confounds
-        TSV of confounds
-    surfaces
-        BOLD series, resampled to FreeSurfer surfaces
-    aroma_noise_ics
-        Noise components identified by ICA-AROMA
-    melodic_mix
-        FSL MELODIC mixing matrix
-    bold_cifti
-        BOLD CIFTI image
-    cifti_variant
-        combination of target spaces for `bold_cifti`
-
-    See Also
-    --------
-
-    * :py:func:`~niworkflows.func.util.init_bold_reference_wf`
-    * :py:func:`~nibabies.workflows.bold.stc.init_bold_stc_wf`
-    * :py:func:`~nibabies.workflows.bold.hmc.init_bold_hmc_wf`
-    * :py:func:`~nibabies.workflows.bold.t2s.init_bold_t2s_wf`
-    * :py:func:`~nibabies.workflows.bold.registration.init_bold_t1_trans_wf`
-    * :py:func:`~nibabies.workflows.bold.registration.init_bold_reg_wf`
-    * :py:func:`~nibabies.workflows.bold.confounds.init_bold_confs_wf`
-    * :py:func:`~nibabies.workflows.bold.confounds.init_ica_aroma_wf`
-    * :py:func:`~nibabies.workflows.bold.resampling.init_bold_std_trans_wf`
-    * :py:func:`~nibabies.workflows.bold.resampling.init_bold_preproc_trans_wf`
-    * :py:func:`~nibabies.workflows.bold.resampling.init_bold_surf_wf`
-    * :py:func:`~sdcflows.workflows.fmap.init_fmap_wf`
-    * :py:func:`~sdcflows.workflows.pepolar.init_pepolar_unwarp_wf`
-    * :py:func:`~sdcflows.workflows.phdiff.init_phdiff_wf`
-    * :py:func:`~sdcflows.workflows.syn.init_syn_sdc_wf`
-    * :py:func:`~sdcflows.workflows.unwarp.init_sdc_unwarp_wf`
-
-    """
-    from niworkflows.engine.workflows import LiterateWorkflow as Workflow
-    from niworkflows.interfaces.nibabel import ApplyMask
-    from niworkflows.interfaces.utility import DictMerge, KeySelect
-    from niworkflows.workflows.epi.refmap import init_epi_reference_wf
-
-    if nb.load(bold_file[0] if isinstance(bold_file, (list, tuple)) else bold_file).shape[3:] <= (
-        5 - config.execution.sloppy,
-    ):
-        config.loggers.workflow.warning(
-            f"Too short BOLD series (<= 5 timepoints). Skipping processing of <{bold_file}>."
-        )
-        return
-
-    mem_gb = {"filesize": 1, "resampled": 1, "largemem": 1}
-    bold_tlen = 10
-
-    # Have some options handy
-    omp_nthreads = config.nipype.omp_nthreads
-    freesurfer = config.workflow.run_reconall
-    spaces = config.workflow.spaces
-    nibabies_dir = str(config.execution.nibabies_dir)
-
-    # Extract BIDS entities and metadata from BOLD file(s)
-    entities = extract_entities(bold_file)
-    layout = config.execution.layout
-
-    # Extract metadata
-    all_metadata = [layout.get_metadata(fname) for fname in listify(bold_file)]
-
-    # Take first file as reference
-    ref_file = pop_file(bold_file)
-    metadata = all_metadata[0]
-    # get original image orientation
-    ref_orientation = get_img_orientation(ref_file)
-
-    echo_idxs = listify(entities.get("echo", []))
-    multiecho = len(echo_idxs) > 2
-    if len(echo_idxs) == 1:
-        config.loggers.workflow.warning(
-            f"Running a single echo <{ref_file}> from a seemingly multi-echo dataset."
-        )
-        bold_file = ref_file  # Just in case - drop the list
-
-    if len(echo_idxs) == 2:
-        raise RuntimeError(
-            "Multi-echo processing requires at least three different echos (found two)."
-        )
-
-    if multiecho:
-        # Drop echo entity for future queries, have a boolean shorthand
-        entities.pop("echo", None)
-        # reorder echoes from shortest to largest
-        tes, bold_file = zip(
-            *sorted([(layout.get_metadata(bf, scope="raw")["EchoTime"], bf) for bf in bold_file])
-        )
-        ref_file = bold_file[0]  # Reset reference to be the shortest TE
-
-    if os.path.isfile(ref_file):
-        bold_tlen, mem_gb = _create_mem_gb(ref_file)
-
-    wf_name = _get_wf_name(ref_file)
-    config.loggers.workflow.debug(
-        f'Creating bold processing workflow for <{ref_file}> ({mem_gb["filesize"]:.2f} GB '
-        f'/ {bold_tlen} TRs). Memory resampled/largemem={mem_gb["resampled"]:.2f}'
-        f'/{mem_gb["largemem"]:.2f} GB.'
-    )
-
-    # Find associated sbref, if possible
-    entities["suffix"] = "sbref"
-    entities["extension"] = [".nii", ".nii.gz"]  # Overwrite extensions
-    sbref_files = layout.get(scope="raw", return_type="file", **entities)
-
-    sbref_msg = f"No single-band-reference found for {os.path.basename(ref_file)}."
-    if sbref_files and "sbref" in config.workflow.ignore:
-        sbref_msg = "Single-band reference file(s) found and ignored."
-        sbref_files = []
-    elif sbref_files:
-        sbref_msg = "Using single-band reference file(s) {}.".format(
-            ",".join([os.path.basename(sbf) for sbf in sbref_files])
-        )
-    config.loggers.workflow.info(sbref_msg)
-
-    if has_fieldmap:
-        # First check if specified via B0FieldSource
-        estimator_key = listify(metadata.get("B0FieldSource"))
-
-        if not estimator_key:
-            import re
-            from pathlib import Path
-
-            from sdcflows.fieldmaps import get_identifier
-
-            # Fallback to IntendedFor
-            intended_rel = re.sub(
-                r"^sub-[a-zA-Z0-9]*/",
-                "",
-                str(Path(bold_file if not multiecho else bold_file[0]).relative_to(layout.root)),
-            )
-            estimator_key = get_identifier(intended_rel)
-
-        if not estimator_key:
-            has_fieldmap = False
-            config.loggers.workflow.critical(
-                f"None of the available B0 fieldmaps are associated to <{bold_file}>"
-            )
-        else:
-            config.loggers.workflow.info(
-                f"Found usable B0-map (fieldmap) estimator(s) <{', '.join(estimator_key)}> "
-                f"to correct <{bold_file}> for susceptibility-derived distortions."
-            )
-
-    # Check whether STC must/can be run
-    run_stc = bool(metadata.get("SliceTiming")) and "slicetiming" not in config.workflow.ignore
-
-    # Build workflow
-    workflow = Workflow(name=wf_name)
-    workflow.__postdesc__ = """\
-All resamplings can be performed with *a single interpolation
-step* by composing all the pertinent transformations (i.e. head-motion
-transform matrices, susceptibility distortion correction when available,
-and co-registrations to anatomical and output spaces).
-Gridded (volumetric) resamplings were performed using `antsApplyTransforms` (ANTs),
-configured with Lanczos interpolation to minimize the smoothing
-effects of other kernels [@lanczos].
-Non-gridded (surface) resamplings were performed using `mri_vol2surf` (FreeSurfer)
-"""
-
-    inputnode = pe.Node(
-        niu.IdentityInterface(
-            fields=[
-                "bold_file",
-                # from smriprep
-                "anat_preproc",
-                "anat_brain",
-                "anat_mask",
-                "anat_dseg",
-                "anat_tpms",
-                "anat_aseg",
-                "anat_aparc",
-                "anat2std_xfm",
-                "std2anat_xfm",
-                "template",
-                "anat_ribbon",
-                # from bold reference workflow
-                "bold_ref",
-                "bold_ref_xfm",
-                "n_dummy_scans",
-                # from sdcflows (optional)
-                "fmap",
-                "fmap_ref",
-                "fmap_coeff",
-                "fmap_mask",
-                "fmap_id",
-                "sdc_method",
-                # if reconstructing with FreeSurfer (optional)
-                "t1w2fsnative_xfm",
-                "fsnative2t1w_xfm",
-                "subject_id",
-                "subjects_dir",
-            ]
-        ),
-        name="inputnode",
-    )
-    inputnode.inputs.bold_file = bold_file
-
-    outputnode = pe.Node(
-        niu.IdentityInterface(
-            fields=[
-                "anat2bold_xfm",
-                "bold_anat",
-                "bold_anat_ref",
-                "bold_mask_anat",
-                "bold_aseg_anat",
-                "bold_aparc_anat",
-                "bold_std",
-                "bold_std_ref",
-                "bold_mask_std",
-                "bold_aseg_std",
-                "bold_aparc_std",
-                "bold_native",
-                "bold_native_ref",
-                "bold_mask_native",
-                "bold_echos_native",
-                "bold_cifti",
-                "bold2anat_xfm",
-                "cifti_variant",
-                "cifti_metadata",
-                "cifti_density",
-                "surfaces",
-                "confounds",
-                "aroma_noise_ics",
-                "melodic_mix",
-                "nonaggr_denoised_file",
-                "confounds_metadata",
-                "t2star_bold",
-                "t2star_t1",
-                "t2star_std",
-                "hmc_xforms",
-            ]
-        ),
-        name="outputnode",
-    )
-
-    # Generate a brain-masked conversion of the t1w
-    t1w_brain = pe.Node(ApplyMask(), name="t1w_brain")
-
-    # Track echo index - this allows us to treat multi- and single-echo workflows
-    # almost identically
-    echo_index = pe.Node(niu.IdentityInterface(fields=["echoidx"]), name="echo_index")
-    if multiecho:
-        echo_index.iterables = [("echoidx", range(len(bold_file)))]
-    else:
-        echo_index.inputs.echoidx = 0
-
-    # BOLD source: track original BOLD file(s)
-    bold_source = pe.Node(
-        niu.Select(inlist=bold_file), run_without_submitting=True, name="bold_source"
-    )
-
-    # BOLD buffer: an identity used as a pointer to either the original BOLD
-    # or the STC'ed one for further use.
-    boldbuffer = pe.Node(niu.IdentityInterface(fields=["bold_file"]), name="boldbuffer")
-
-    summary = pe.Node(
-        FunctionalSummary(
-            slice_timing=run_stc,
-            registration=("FSL", "FreeSurfer")[freesurfer],
-            registration_dof=config.workflow.bold2t1w_dof,
-            registration_init=config.workflow.bold2t1w_init,
-            pe_direction=metadata.get("PhaseEncodingDirection"),
-            echo_idx=echo_idxs,
-            tr=metadata["RepetitionTime"],
-            orientation=ref_orientation,
-        ),
-        name="summary",
-        mem_gb=config.DEFAULT_MEMORY_MIN_GB,
-        run_without_submitting=True,
-    )
-    summary.inputs.dummy_scans = config.workflow.dummy_scans
-
-    func_derivatives_wf = init_func_derivatives_wf(
-        bids_root=layout.root,
-        cifti_output=config.workflow.cifti_output,
-        freesurfer=freesurfer,
-        project_goodvoxels=config.workflow.project_goodvoxels,
-        all_metadata=all_metadata,
-        multiecho=multiecho,
-        output_dir=nibabies_dir,
-        spaces=spaces,
-        use_aroma=config.workflow.use_aroma,
-    )
-    func_derivatives_wf.inputs.inputnode.all_source_files = bold_file
-
-    # fmt:off
-    workflow.connect([
-        (outputnode, func_derivatives_wf, [
-            ('bold_anat', 'inputnode.bold_t1'),
-            ('bold_anat_ref', 'inputnode.bold_t1_ref'),
-            ('bold2anat_xfm', 'inputnode.bold2anat_xfm'),
-            ('anat2bold_xfm', 'inputnode.anat2bold_xfm'),
-            ('hmc_xforms', 'inputnode.hmc_xforms'),
-            ('bold_aseg_anat', 'inputnode.bold_aseg_t1'),
-            ('bold_aparc_anat', 'inputnode.bold_aparc_t1'),
-            ('bold_mask_anat', 'inputnode.bold_mask_t1'),
-            ('bold_native', 'inputnode.bold_native'),
-            ("bold_native_ref", "inputnode.bold_native_ref"),
-            ("bold_mask_native", "inputnode.bold_mask_native"),
-            ("bold_echos_native", "inputnode.bold_echos_native"),
-            ('confounds', 'inputnode.confounds'),
-            ('surfaces', 'inputnode.surf_files'),
-            ('aroma_noise_ics', 'inputnode.aroma_noise_ics'),
-            ('melodic_mix', 'inputnode.melodic_mix'),
-            ('nonaggr_denoised_file', 'inputnode.nonaggr_denoised_file'),
-            ('bold_cifti', 'inputnode.bold_cifti'),
-            ('cifti_variant', 'inputnode.cifti_variant'),
-            ('cifti_metadata', 'inputnode.cifti_metadata'),
-            ('cifti_density', 'inputnode.cifti_density'),
-            ('t2star_bold', 'inputnode.t2star_bold'),
-            ('t2star_t1', 'inputnode.t2star_t1'),
-            ('t2star_std', 'inputnode.t2star_std'),
-            ('confounds_metadata', 'inputnode.confounds_metadata'),
-            ('acompcor_masks', 'inputnode.acompcor_masks'),
-            ('tcompcor_mask', 'inputnode.tcompcor_mask'),
-        ]),
-    ])
-    # fmt:on
-
-    # Extract BOLD validation from init_bold_reference_wf
-    validate_bolds = pe.MapNode(
-        ValidateImage(),
-        name="validate_bolds",
-        mem_gb=config.DEFAULT_MEMORY_MIN_GB,
-        iterfield=["in_file"],
-    )
-    validate_bolds.inputs.in_file = listify(bold_file)
-
-    # Select validated BOLD files (orientations checked or corrected)
-    select_bold = pe.Node(niu.Select(), run_without_submitting=True, name="select_bold")
-
-    # Top-level BOLD splitter
-    bold_split = pe.Node(FSLSplit(dimension="t"), name="bold_split", mem_gb=mem_gb["filesize"] * 3)
-
-    # HMC on the BOLD
-    bold_hmc_wf = init_bold_hmc_wf(
-        name="bold_hmc_wf", mem_gb=mem_gb["filesize"], omp_nthreads=omp_nthreads
-    )
-
-    # calculate BOLD registration to T1w
-    bold_reg_wf = init_bold_reg_wf(
-        bold2t1w_dof=config.workflow.bold2t1w_dof,
-        bold2t1w_init=config.workflow.bold2t1w_init,
-        freesurfer=freesurfer,
-        mem_gb=mem_gb["resampled"],
-        name="bold_reg_wf",
-        omp_nthreads=omp_nthreads,
-        sloppy=config.execution.sloppy,
-        use_bbr=config.workflow.use_bbr,
-    )
-
-    # apply BOLD registration to T1w
-    bold_t1_trans_wf = init_bold_t1_trans_wf(
-        name="bold_t1_trans_wf",
-        freesurfer=freesurfer,
-        mem_gb=mem_gb["resampled"],
-        omp_nthreads=omp_nthreads,
-        use_compression=False,
-    )
-    bold_t1_trans_wf.inputs.inputnode.fieldwarp = "identity"
-
-    # get confounds
-    bold_confounds_wf = init_bold_confs_wf(
-        mem_gb=mem_gb["largemem"],
-        metadata=metadata,
-        freesurfer=freesurfer,
-        regressors_all_comps=config.workflow.regressors_all_comps,
-        regressors_fd_th=config.workflow.regressors_fd_th,
-        regressors_dvars_th=config.workflow.regressors_dvars_th,
-        fd_radius=config.workflow.fd_radius,
-        name="bold_confounds_wf",
-    )
-    bold_confounds_wf.get_node("inputnode").inputs.t1_transform_flags = [False]
-
-    # SLICE-TIME CORRECTION (or bypass) #############################################
-    if run_stc:
-        bold_stc_wf = init_bold_stc_wf(name="bold_stc_wf", metadata=metadata)
-        # fmt:off
-        workflow.connect([
-            (inputnode, bold_stc_wf, [('n_dummy_scans', 'inputnode.skip_vols')]),
-            (select_bold, bold_stc_wf, [("out", 'inputnode.bold_file')]),
-            (bold_stc_wf, boldbuffer, [('outputnode.stc_file', 'bold_file')]),
-        ])
-        # fmt:on
-
-    # bypass STC from original BOLD in both SE and ME cases
-    else:
-        workflow.connect([(select_bold, boldbuffer, [("out", "bold_file")])])
-
-    # MULTI-ECHO EPI DATA #############################################
-    if multiecho:  # instantiate relevant interfaces, imports
-        split_opt_comb = bold_split.clone(name="split_opt_comb")
-
-        inputnode.inputs.bold_file = ref_file  # Replace reference w first echo
-
-        join_echos = pe.JoinNode(
-            niu.IdentityInterface(fields=["bold_files"]),
-            joinsource="echo_index",
-            joinfield=["bold_files"],
-            name="join_echos",
-        )
-
-        # create optimal combination, adaptive T2* map
-        bold_t2s_wf = init_bold_t2s_wf(
-            echo_times=tes,
-            mem_gb=mem_gb["resampled"],
-            omp_nthreads=omp_nthreads,
-            name="bold_t2smap_wf",
-        )
-
-        t2s_reporting_wf = init_t2s_reporting_wf()
-
-        ds_report_t2scomp = pe.Node(
-            DerivativesDataSink(
-                desc="t2scomp",
-                datatype="figures",
-                dismiss_entities=("echo",),
-            ),
-            name="ds_report_t2scomp",
-            run_without_submitting=True,
-        )
-
-        ds_report_t2star_hist = pe.Node(
-            DerivativesDataSink(
-                desc="t2starhist",
-                datatype="figures",
-                dismiss_entities=("echo",),
-            ),
-            name="ds_report_t2star_hist",
-            run_without_submitting=True,
-        )
-
-    bold_final = pe.Node(
-        niu.IdentityInterface(fields=["bold", "boldref", "mask", "bold_echos", "t2star"]),
-        name="bold_final",
-    )
-
-    # Mask input BOLD reference image
-    initial_boldref_mask = pe.Node(BrainExtraction(), name="initial_boldref_mask")
-
-    # This final boldref will be calculated after bold_bold_trans_wf, which includes one or more:
-    # HMC (head motion correction)
-    # STC (slice time correction)
-    # SDC (susceptibility distortion correction)
-    final_boldref_wf = init_epi_reference_wf(
-        auto_bold_nss=True,
-        omp_nthreads=omp_nthreads,
-        name="final_boldref_wf",
-    )
-    final_boldref_mask = pe.Node(BrainExtraction(), name="final_boldref_mask")
-
-    # MAIN WORKFLOW STRUCTURE #######################################################
-    # fmt:off
-    workflow.connect([
-        # Prepare masked T1w image
-        (inputnode, t1w_brain, [("anat_preproc", "in_file"),
-                                ("anat_mask", "in_mask")]),
-        # Select validated bold files per-echo
-        (validate_bolds, select_bold, [("out_file", "inlist")]),
-        # BOLD buffer has slice-time corrected if it was run, original otherwise
-        (boldbuffer, bold_split, [('bold_file', 'in_file')]),
-        # HMC
-        (inputnode, bold_hmc_wf, [
-            ('bold_ref', 'inputnode.raw_ref_image')]),
-        (validate_bolds, bold_hmc_wf, [
-            (("out_file", pop_file), 'inputnode.bold_file')]),
-        (bold_hmc_wf, outputnode, [
-            ("outputnode.xforms", "hmc_xforms"),
-        ]),
-        # Native-space BOLD files
-        (final_boldref_wf, final_boldref_mask, [('outputnode.epi_ref_file', 'in_file')]),
-        (final_boldref_wf, bold_final, [('outputnode.epi_ref_file', 'boldref')]),
-        (final_boldref_mask, bold_final, [('out_mask', 'mask')]),
-        (bold_final, outputnode, [
-            ('bold', 'bold_native'),
-            ('boldref', 'bold_native_ref'),
-            ('mask', 'bold_mask_native'),
-            ('bold_echos', 'bold_echos_native'),
-            ('t2star', 't2star_bold'),
-        ]),
-        # EPI-T1 registration workflow
-        (inputnode, bold_reg_wf, [
-            ('anat_dseg', 'inputnode.t1w_dseg'),
-            # Undefined if --fs-no-reconall, but this is safe
-            ('subjects_dir', 'inputnode.subjects_dir'),
-            ('subject_id', 'inputnode.subject_id'),
-            ('fsnative2t1w_xfm', 'inputnode.fsnative2t1w_xfm'),
-        ]),
-        (bold_final, bold_reg_wf, [
-            ("boldref", "inputnode.ref_bold_brain")]),
-        (t1w_brain, bold_reg_wf, [("out_file", "inputnode.t1w_brain")]),
-        (inputnode, bold_t1_trans_wf, [
-            ('bold_file', 'inputnode.name_source'),
-            ('anat_mask', 'inputnode.t1w_mask'),
-            ('anat_aseg', 'inputnode.t1w_aseg'),
-            ("anat_aparc", "inputnode.t1w_aparc"),
-        ]),
-        (t1w_brain, bold_t1_trans_wf, [("out_file", "inputnode.t1w_brain")]),
-        (bold_reg_wf, outputnode, [
-            ('outputnode.itk_bold_to_t1', 'bold2anat_xfm'),
-            ('outputnode.itk_t1_to_bold', 'anat2bold_xfm')]),
-        (bold_reg_wf, bold_t1_trans_wf, [
-            ('outputnode.itk_bold_to_t1', 'inputnode.itk_bold_to_t1')]),
-        (bold_final, bold_t1_trans_wf, [
-            ('mask', 'inputnode.ref_bold_mask'),
-            ('boldref', 'inputnode.ref_bold_brain'),
-        ]),
-        (bold_t1_trans_wf, outputnode, [('outputnode.bold_t1', 'bold_anat'),
-                                        ('outputnode.bold_t1_ref', 'bold_anat_ref'),
-                                        ('outputnode.bold_aseg_t1', 'bold_aseg_anat'),
-                                        ('outputnode.bold_aparc_t1', 'bold_aparc_anat')]),
-        # Connect bold_confounds_wf
-        (inputnode, bold_confounds_wf, [('anat_tpms', 'inputnode.t1w_tpms'),
-                                        ('anat_mask', 'inputnode.t1w_mask')]),
-        (bold_hmc_wf, bold_confounds_wf, [
-            ('outputnode.movpar_file', 'inputnode.movpar_file'),
-            ('outputnode.rmsd_file', 'inputnode.rmsd_file')]),
-        (bold_reg_wf, bold_confounds_wf, [
-            ('outputnode.itk_t1_to_bold', 'inputnode.t1_bold_xform')]),
-        (inputnode, bold_confounds_wf, [
-            ('n_dummy_scans', 'inputnode.skip_vols')]),
-        (bold_final, bold_confounds_wf, [
-            ('bold', 'inputnode.bold'),
-            ('mask', 'inputnode.bold_mask'),
-        ]),
-        (bold_confounds_wf, outputnode, [
-            ('outputnode.confounds_file', 'confounds'),
-            ('outputnode.confounds_metadata', 'confounds_metadata'),
-            ('outputnode.acompcor_masks', 'acompcor_masks'),
-            ('outputnode.tcompcor_mask', 'tcompcor_mask'),
-        ]),
-        # Summary
-        (inputnode, summary, [('n_dummy_scans', 'algo_dummy_scans')]),
-        (bold_reg_wf, summary, [('outputnode.fallback', 'fallback')]),
-        (outputnode, summary, [('confounds', 'confounds_file')]),
-        # Select echo indices for original/validated BOLD files
-        (echo_index, bold_source, [("echoidx", "index")]),
-        (echo_index, select_bold, [("echoidx", "index")]),
-    ])
-    # fmt:on
-
-    # for standard EPI data, pass along correct file
-    if not multiecho:
-        # fmt:off
-        workflow.connect([
-            (inputnode, func_derivatives_wf, [
-                ('bold_file', 'inputnode.source_file')]),
-            (bold_split, bold_t1_trans_wf, [
-                ('out_files', 'inputnode.bold_split')]),
-            (bold_hmc_wf, bold_t1_trans_wf, [
-                ('outputnode.xforms', 'inputnode.hmc_xforms')]),
-        ])
-        # fmt:on
-    else:  # for meepi, use optimal combination
-        # fmt:off
-        workflow.connect([
-            # update name source for optimal combination
-            (inputnode, func_derivatives_wf, [
-                (("bold_file", combine_meepi_source), "inputnode.source_file"),
-            ]),
-            (join_echos, bold_t2s_wf, [("bold_files", "inputnode.bold_file")]),
-            (join_echos, bold_final, [("bold_files", "bold_echos")]),
-            (bold_t2s_wf, split_opt_comb, [("outputnode.bold", "in_file")]),
-            (split_opt_comb, bold_t1_trans_wf, [("out_files", "inputnode.bold_split")]),
-            (bold_t2s_wf, bold_final, [("outputnode.bold", "bold"),
-                                       ("outputnode.t2star_map", "t2star")]),
-            (inputnode, t2s_reporting_wf, [("anat_dseg", "inputnode.label_file")]),
-            (bold_reg_wf, t2s_reporting_wf, [
-                ("outputnode.itk_t1_to_bold", "inputnode.label_bold_xform")
-            ]),
-            (bold_final, t2s_reporting_wf, [("t2star", "inputnode.t2star_file"),
-                                            ("boldref", "inputnode.boldref")]),
-            (t2s_reporting_wf, ds_report_t2scomp, [('outputnode.t2s_comp_report', 'in_file')]),
-            (t2s_reporting_wf, ds_report_t2star_hist, [("outputnode.t2star_hist", "in_file")]),
-        ])
-        # fmt:on
-
-        # Already applied in bold_bold_trans_wf, which inputs to bold_t2s_wf
-        bold_t1_trans_wf.inputs.inputnode.hmc_xforms = "identity"
-
-    # Map final BOLD mask into T1w space (if required)
-    nonstd_spaces = set(spaces.get_nonstandard())
-    if nonstd_spaces.intersection(("T1w", "anat")):
-        from niworkflows.interfaces.fixes import (
-            FixHeaderApplyTransforms as ApplyTransforms,
-        )
-
-        boldmask_to_t1w = pe.Node(
-            ApplyTransforms(interpolation="MultiLabel"), name="boldmask_to_t1w", mem_gb=0.1
-        )
-        # fmt:off
-        workflow.connect([
-            (bold_reg_wf, boldmask_to_t1w, [
-                ('outputnode.itk_bold_to_t1', 'transforms')]),
-            (bold_t1_trans_wf, boldmask_to_t1w, [
-                ('outputnode.bold_mask_t1', 'reference_image')]),
-            (boldmask_to_t1w, outputnode, [
-                ('output_image', 'bold_mask_anat')]),
-        ])
-        # fmt:on
-
-        if multiecho:
-            t2star_to_t1w = pe.Node(
-                ApplyTransforms(interpolation="LanczosWindowedSinc", float=True),
-                name="t2star_to_t1w",
-                mem_gb=0.1,
-            )
-            # fmt:off
-            workflow.connect([
-                (bold_reg_wf, t2star_to_t1w, [("outputnode.itk_bold_to_t1", "transforms")]),
-                (bold_t1_trans_wf, t2star_to_t1w, [
-                    ("outputnode.bold_mask_t1", "reference_image")
-                ]),
-                (bold_final, t2star_to_t1w, [("t2star", "input_image")]),
-                (t2star_to_t1w, outputnode, [("output_image", "t2star_t1")]),
-            ])
-            # fmt:on
-
-    if spaces.get_spaces(nonstandard=False, dim=(3,)):
-        # Apply transforms in 1 shot
-        # Only use uncompressed output if AROMA is to be run
-        bold_std_trans_wf = init_bold_std_trans_wf(
-            freesurfer=freesurfer,
-            mem_gb=mem_gb["resampled"],
-            omp_nthreads=omp_nthreads,
-            spaces=spaces,
-            multiecho=multiecho,
-            name="bold_std_trans_wf",
-            use_compression=not config.execution.low_mem,
-        )
-        bold_std_trans_wf.inputs.inputnode.fieldwarp = "identity"
-
-        # fmt:off
-        workflow.connect([
-            (inputnode, bold_std_trans_wf, [
-                ('template', 'inputnode.templates'),
-                ('anat2std_xfm', 'inputnode.anat2std_xfm'),
-                ('bold_file', 'inputnode.name_source'),
-                ('anat_aseg', 'inputnode.bold_aseg'),
-                ('anat_aparc', 'inputnode.bold_aparc')]),
-            (bold_final, bold_std_trans_wf, [
-                ('mask', 'inputnode.bold_mask'),
-                ('t2star', 'inputnode.t2star'),
-            ]),
-            (bold_reg_wf, bold_std_trans_wf, [
-                ('outputnode.itk_bold_to_t1', 'inputnode.itk_bold_to_t1')]),
-            (bold_std_trans_wf, outputnode, [('outputnode.bold_std', 'bold_std'),
-                                             ('outputnode.bold_std_ref', 'bold_std_ref'),
-                                             ('outputnode.bold_mask_std', 'bold_mask_std')]),
-        ])
-        # fmt:on
-
-        if freesurfer:
-            # fmt:off
-            workflow.connect([
-                (bold_std_trans_wf, func_derivatives_wf, [
-                    ('outputnode.bold_aseg_std', 'inputnode.bold_aseg_std'),
-                    ('outputnode.bold_aparc_std', 'inputnode.bold_aparc_std'),
-                ]),
-                (bold_std_trans_wf, outputnode, [
-                    ('outputnode.bold_aseg_std', 'bold_aseg_std'),
-                    ('outputnode.bold_aparc_std', 'bold_aparc_std')]),
-            ])
-            # fmt:on
-
-        if not multiecho:
-            # fmt:off
-            workflow.connect([
-                (bold_split, bold_std_trans_wf, [
-                    ('out_files', 'inputnode.bold_split')]),
-                (bold_hmc_wf, bold_std_trans_wf, [
-                    ('outputnode.xforms', 'inputnode.hmc_xforms')]),
-            ])
-            # fmt:on
-        else:
-            # fmt:off
-            workflow.connect([
-                (split_opt_comb, bold_std_trans_wf, [('out_files', 'inputnode.bold_split')]),
-                (bold_std_trans_wf, outputnode, [("outputnode.t2star_std", "t2star_std")]),
-            ])
-            # fmt:on
-
-            # Already applied in bold_bold_trans_wf, which inputs to bold_t2s_wf
-            bold_std_trans_wf.inputs.inputnode.hmc_xforms = "identity"
-
-        # fmt:off
-        # func_derivatives_wf internally parametrizes over snapshotted spaces.
-        workflow.connect([
-            (bold_std_trans_wf, func_derivatives_wf, [
-                ('outputnode.template', 'inputnode.template'),
-                ('outputnode.spatial_reference', 'inputnode.spatial_reference'),
-                ('outputnode.bold_std_ref', 'inputnode.bold_std_ref'),
-                ('outputnode.bold_std', 'inputnode.bold_std'),
-                ('outputnode.bold_mask_std', 'inputnode.bold_mask_std'),
-            ]),
-        ])
-        # fmt:on
-
-        if config.workflow.use_aroma:  # ICA-AROMA workflow
-            from .confounds import init_ica_aroma_wf
-
-            ica_aroma_wf = init_ica_aroma_wf(
-                mem_gb=mem_gb["resampled"],
-                metadata=metadata,
-                omp_nthreads=omp_nthreads,
-                err_on_aroma_warn=config.workflow.aroma_err_on_warn,
-                aroma_melodic_dim=config.workflow.aroma_melodic_dim,
-                name="ica_aroma_wf",
-            )
-
-            join = pe.Node(
-                niu.Function(output_names=["out_file"], function=_to_join), name="aroma_confounds"
-            )
-
-            mrg_conf_metadata = pe.Node(
-                niu.Merge(2), name="merge_confound_metadata", run_without_submitting=True
-            )
-            mrg_conf_metadata2 = pe.Node(
-                DictMerge(), name="merge_confound_metadata2", run_without_submitting=True
-            )
-            # fmt:off
-            workflow.disconnect([
-                (bold_confounds_wf, outputnode, [
-                    ('outputnode.confounds_file', 'confounds'),
-                ]),
-                (bold_confounds_wf, outputnode, [
-                    ('outputnode.confounds_metadata', 'confounds_metadata'),
-                ]),
-            ])
-            workflow.connect([
-                (inputnode, ica_aroma_wf, [
-                    ('bold_file', 'inputnode.name_source')]),
-                (bold_hmc_wf, ica_aroma_wf, [
-                    ('outputnode.movpar_file', 'inputnode.movpar_file')]),
-                (inputnode, ica_aroma_wf, [
-                    ('n_dummy_scans', 'inputnode.skip_vols')]),
-                (bold_confounds_wf, join, [
-                    ('outputnode.confounds_file', 'in_file')]),
-                (bold_confounds_wf, mrg_conf_metadata,
-                    [('outputnode.confounds_metadata', 'in1')]),
-                (ica_aroma_wf, join,
-                    [('outputnode.aroma_confounds', 'join_file')]),
-                (ica_aroma_wf, mrg_conf_metadata,
-                    [('outputnode.aroma_metadata', 'in2')]),
-                (mrg_conf_metadata, mrg_conf_metadata2, [('out', 'in_dicts')]),
-                (ica_aroma_wf, outputnode,
-                    [('outputnode.aroma_noise_ics', 'aroma_noise_ics'),
-                     ('outputnode.melodic_mix', 'melodic_mix'),
-                     ('outputnode.nonaggr_denoised_file', 'nonaggr_denoised_file')]),
-                (join, outputnode, [('out_file', 'confounds')]),
-                (mrg_conf_metadata2, outputnode, [('out_dict', 'confounds_metadata')]),
-                (bold_std_trans_wf, ica_aroma_wf, [
-                    ('outputnode.bold_std', 'inputnode.bold_std'),
-                    ('outputnode.bold_mask_std', 'inputnode.bold_mask_std'),
-                    ('outputnode.spatial_reference', 'inputnode.spatial_reference')]),
-            ])
-            # fmt:on
-
-    # SURFACES ##################################################################################
-    # Freesurfer
-    freesurfer_spaces = spaces.get_fs_spaces()
-    if freesurfer and freesurfer_spaces:
-        config.loggers.workflow.debug("Creating BOLD surface-sampling workflow.")
-        bold_surf_wf = init_bold_surf_wf(
-            mem_gb=mem_gb["resampled"],
-            surface_spaces=freesurfer_spaces,
-            medial_surface_nan=config.workflow.medial_surface_nan,
-            project_goodvoxels=config.workflow.project_goodvoxels,
-            name="bold_surf_wf",
-        )
-        # fmt:off
-        workflow.connect([
-            (inputnode, bold_surf_wf, [
-                ('subjects_dir', 'inputnode.subjects_dir'),
-                ('subject_id', 'inputnode.subject_id'),
-                ('t1w2fsnative_xfm', 'inputnode.t1w2fsnative_xfm'),
-                ("anat_ribbon", "inputnode.anat_ribbon"),
-                ("anat_mask", "inputnode.t1w_mask")]),
-            (bold_t1_trans_wf, bold_surf_wf, [('outputnode.bold_t1', 'inputnode.source_file')]),
-            (bold_surf_wf, outputnode, [('outputnode.surfaces', 'surfaces')]),
-            (bold_surf_wf, func_derivatives_wf, [
-                ('outputnode.target', 'inputnode.surf_refs')]),
-            (bold_surf_wf, func_derivatives_wf, [("outputnode.goodvoxels_ribbon",
-                                                  "inputnode.goodvoxels_ribbon")]),
-        ])
-        # fmt:on
-
-        # CIFTI output
-        if config.workflow.cifti_output:
-            from .alignment import (
-                init_subcortical_mni_alignment_wf,
-                init_subcortical_rois_wf,
-            )
-            from .resampling import init_bold_grayords_wf
-
-            key = get_MNIInfant_key(spaces)
-
-            # BOLD/ROIs should be in MNIInfant space
-            cifti_select_std = pe.Node(
-                KeySelect(fields=["bold_std", "bold_aseg_std"], key=key),
-                name="cifti_select_std",
-                run_without_submitting=True,
-            )
-
-            subcortical_rois_wf = init_subcortical_rois_wf()
-            subcortical_mni_alignment_wf = init_subcortical_mni_alignment_wf()
-            bold_grayords_wf = init_bold_grayords_wf(
-                grayord_density=config.workflow.cifti_output,
-                mem_gb=mem_gb["resampled"],
-                repetition_time=metadata["RepetitionTime"],
-            )
-
-            # fmt:off
-            workflow.connect([
-                (bold_std_trans_wf, cifti_select_std, [
-                    ("outputnode.bold_std", "bold_std"),
-                    ("outputnode.bold_aseg_std", "bold_aseg_std"),
-                    ("outputnode.spatial_reference", "keys")]),
-                (cifti_select_std, subcortical_rois_wf, [
-                    ("bold_aseg_std", "inputnode.MNIInfant_aseg")]),
-                (cifti_select_std, subcortical_mni_alignment_wf, [
-                    ("bold_std", "inputnode.MNIInfant_bold")]),
-                (subcortical_rois_wf, subcortical_mni_alignment_wf, [
-                    ("outputnode.MNIInfant_rois", "inputnode.MNIInfant_rois"),
-                    ("outputnode.MNI152_rois", "inputnode.MNI152_rois")]),
-                (subcortical_mni_alignment_wf, bold_grayords_wf, [
-                    ("outputnode.subcortical_volume", "inputnode.subcortical_volume"),
-                    ("outputnode.subcortical_labels", "inputnode.subcortical_labels")]),
-                (bold_surf_wf, bold_grayords_wf, [
-                    ('outputnode.surfaces', 'inputnode.surf_files'),
-                    ('outputnode.target', 'inputnode.surf_refs')]),
-                (bold_grayords_wf, outputnode, [
-                    ('outputnode.cifti_bold', 'bold_cifti'),
-                    ('outputnode.cifti_variant', 'cifti_variant'),
-                    ('outputnode.cifti_metadata', 'cifti_metadata'),
-                    ('outputnode.cifti_density', 'cifti_density')]),
-            ])
-            # fmt:on
-
-    if spaces.get_spaces(nonstandard=False, dim=(3,)):
-        if not config.workflow.cifti_output:
-            config.loggers.workflow.critical("The carpetplot requires CIFTI outputs")
-        else:
-            carpetplot_wf = init_carpetplot_wf(
-                mem_gb=mem_gb["resampled"],
-                metadata=metadata,
-                cifti_output=bool(config.workflow.cifti_output),
-                name="carpetplot_wf",
-            )
-
-            # fmt:off
-            workflow.connect([
-                (bold_grayords_wf, carpetplot_wf, [
-                    ('outputnode.cifti_bold', 'inputnode.cifti_bold')]),
-                (bold_confounds_wf, carpetplot_wf, [
-                    ('outputnode.confounds_file', 'inputnode.confounds_file')]),
-            ])
-            # fmt:on
-
-    # REPORTING ############################################################
-    ds_report_summary = pe.Node(
-        DerivativesDataSink(desc="summary", datatype="figures", dismiss_entities=("echo",)),
-        name="ds_report_summary",
-        run_without_submitting=True,
-        mem_gb=config.DEFAULT_MEMORY_MIN_GB,
-    )
-
-    ds_report_validation = pe.Node(
-        DerivativesDataSink(desc="validation", datatype="figures", dismiss_entities=("echo",)),
-        name="ds_report_validation",
-        run_without_submitting=True,
-        mem_gb=config.DEFAULT_MEMORY_MIN_GB,
-    )
-
-    # fmt:off
-    workflow.connect([
-        (summary, ds_report_summary, [('out_report', 'in_file')]),
-        (validate_bolds, ds_report_validation, [
-            (("out_report", pop_file), 'in_file')]),
-    ])
-    # fmt:on
-
-    # Fill-in datasinks of reportlets seen so far
-    for node in workflow.list_node_names():
-        if node.split(".")[-1].startswith("ds_report"):
-            workflow.get_node(node).inputs.base_directory = nibabies_dir
-            workflow.get_node(node).inputs.source_file = ref_file
-
-    if not has_fieldmap:
-        # Finalize workflow without SDC connections
-        summary.inputs.distortion_correction = "None"
-
-        # Resample in native space in just one shot
-        bold_bold_trans_wf = init_bold_preproc_trans_wf(
-            mem_gb=mem_gb["resampled"],
-            omp_nthreads=omp_nthreads,
-            use_compression=not config.execution.low_mem,
-            use_fieldwarp=False,
-            name="bold_bold_trans_wf",
-        )
-        bold_bold_trans_wf.inputs.inputnode.fieldwarp = "identity"
-
-        # fmt:off
-        workflow.connect([
-            # Connect bold_bold_trans_wf
-            (bold_source, bold_bold_trans_wf, [("out", "inputnode.name_source")]),
-            (bold_split, bold_bold_trans_wf, [("out_files", "inputnode.bold_file")]),
-            (bold_hmc_wf, bold_bold_trans_wf, [
-                ("outputnode.xforms", "inputnode.hmc_xforms"),
-            ]),
-        ])
-
-        workflow.connect([
-            (bold_bold_trans_wf, bold_final, [("outputnode.bold", "bold")]),
-            (bold_bold_trans_wf, final_boldref_wf, [
-                ("outputnode.bold", "inputnode.in_files"),
-            ]),
-        ] if not multiecho else [
-            (inputnode, initial_boldref_mask, [('bold_ref', 'in_file')]),
-            (initial_boldref_mask, bold_t2s_wf, [
-                ("out_mask", "inputnode.bold_mask"),
-            ]),
-            (bold_bold_trans_wf, join_echos, [
-                ("outputnode.bold", "bold_files"),
-            ]),
-            (join_echos, final_boldref_wf, [
-                ("bold_files", "inputnode.in_files"),
-            ]),
-        ])
-        # fmt:on
-        return workflow
-
-    from niworkflows.interfaces.reportlets.registration import (
-        SimpleBeforeAfterRPT as SimpleBeforeAfter,
-    )
-    from niworkflows.interfaces.utility import KeySelect
-    from sdcflows.workflows.apply.correction import init_unwarp_wf
-    from sdcflows.workflows.apply.registration import init_coeff2epi_wf
-
-    coeff2epi_wf = init_coeff2epi_wf(
-        debug="fieldmaps" in config.execution.debug,
-        omp_nthreads=config.nipype.omp_nthreads,
-        write_coeff=True,
-    )
-    unwarp_wf = init_unwarp_wf(
-        debug="fieldmaps" in config.execution.debug, omp_nthreads=config.nipype.omp_nthreads
-    )
-    unwarp_wf.inputs.inputnode.metadata = metadata
-
-    output_select = pe.Node(
-        KeySelect(fields=["fmap", "fmap_ref", "fmap_coeff", "fmap_mask", "sdc_method"]),
-        name="output_select",
-        run_without_submitting=True,
-    )
-    output_select.inputs.key = estimator_key[0]
-    if len(estimator_key) > 1:
-        config.loggers.workflow.warning(
-            f"Several fieldmaps <{', '.join(estimator_key)}> are "
-            f"'IntendedFor' <{bold_file}>, using {estimator_key[0]}"
-        )
-
-    sdc_report = pe.Node(
-        SimpleBeforeAfter(before_label="Distorted", after_label="Corrected", dismiss_affine=True),
-        name="sdc_report",
-        mem_gb=0.1,
-    )
-
-    ds_report_sdc = pe.Node(
-        DerivativesDataSink(
-            base_directory=nibabies_dir,
-            desc="sdc",
-            suffix="bold",
-            datatype="figures",
-            dismiss_entities=("echo",),
-        ),
-        name="ds_report_sdc",
-        run_without_submitting=True,
-    )
-
-    # fmt:off
-    workflow.connect([
-        (inputnode, output_select, [("fmap", "fmap"),
-                                    ("fmap_ref", "fmap_ref"),
-                                    ("fmap_coeff", "fmap_coeff"),
-                                    ("fmap_mask", "fmap_mask"),
-                                    ("sdc_method", "sdc_method"),
-                                    ("fmap_id", "keys")]),
-        (output_select, coeff2epi_wf, [
-            ("fmap_ref", "inputnode.fmap_ref"),
-            ("fmap_coeff", "inputnode.fmap_coeff"),
-            ("fmap_mask", "inputnode.fmap_mask")]),
-        (output_select, summary, [("sdc_method", "distortion_correction")]),
-        (inputnode, initial_boldref_mask, [('bold_ref', 'in_file')]),
-        (inputnode, coeff2epi_wf, [
-            ("bold_ref", "inputnode.target_ref")]),
-        (initial_boldref_mask, coeff2epi_wf, [
-            ("out_mask", "inputnode.target_mask")]),  # skull-stripped brain
-        (coeff2epi_wf, unwarp_wf, [
-            ("outputnode.fmap_coeff", "inputnode.fmap_coeff")]),
-        (inputnode, sdc_report, [("bold_ref", "before")]),
-        (bold_hmc_wf, unwarp_wf, [
-            ("outputnode.xforms", "inputnode.hmc_xforms")]),
-        (bold_split, unwarp_wf, [
-            ("out_files", "inputnode.distorted")]),
-        (final_boldref_wf, sdc_report, [("outputnode.epi_ref_file", "after")]),
-        (final_boldref_mask, sdc_report, [("out_mask", "wm_seg")]),
-        (inputnode, ds_report_sdc, [("bold_file", "source_file")]),
-        (sdc_report, ds_report_sdc, [("out_report", "in_file")]),
-
-    ])
-    # fmt:on
-
-    if not multiecho:
-        # fmt:off
-        workflow.connect([
-            (unwarp_wf, bold_final, [("outputnode.corrected", "bold")]),
-            # remaining workflow connections
-            (unwarp_wf, final_boldref_wf, [
-                ("outputnode.corrected", "inputnode.in_files"),
-            ]),
-            (unwarp_wf, bold_t1_trans_wf, [
-                # TEMPORARY: For the moment we can't use frame-wise fieldmaps
-                (("outputnode.fieldwarp", pop_file), "inputnode.fieldwarp"),
-            ]),
-            (unwarp_wf, bold_std_trans_wf, [
-                # TEMPORARY: For the moment we can't use frame-wise fieldmaps
-                (("outputnode.fieldwarp", pop_file), "inputnode.fieldwarp"),
-            ]),
-        ])
-        # fmt:on
-        return workflow
-
-    # Finalize connections if ME-EPI
-    join_sdc_echos = pe.JoinNode(
-        niu.IdentityInterface(
-            fields=[
-                "fieldmap",
-                "fieldwarp",
-                "corrected",
-                "corrected_ref",
-                "corrected_mask",
-            ]
-        ),
-        joinsource="echo_index",
-        joinfield=[
-            "fieldmap",
-            "fieldwarp",
-            "corrected",
-            "corrected_ref",
-            "corrected_mask",
-        ],
-        name="join_sdc_echos",
-    )
-
-    def _dpop(list_of_lists):
-        return list_of_lists[0][0]
-
-    # fmt:off
-    workflow.connect([
-        (unwarp_wf, join_echos, [
-            ("outputnode.corrected", "bold_files"),
-        ]),
-        (unwarp_wf, join_sdc_echos, [
-            ("outputnode.fieldmap", "fieldmap"),
-            ("outputnode.fieldwarp", "fieldwarp"),
-            ("outputnode.corrected", "corrected"),
-            ("outputnode.corrected_ref", "corrected_ref"),
-            ("outputnode.corrected_mask", "corrected_mask"),
-        ]),
-        # remaining workflow connections
-        (join_sdc_echos, final_boldref_wf, [
-            ("corrected", "inputnode.in_files"),
-        ]),
-        (join_sdc_echos, bold_t2s_wf, [
-            (("corrected_mask", pop_file), "inputnode.bold_mask"),
-        ]),
-        (join_sdc_echos, bold_t1_trans_wf, [
-            # TEMPORARY: For the moment we can't use frame-wise fieldmaps
-            (("fieldwarp", _dpop), "inputnode.fieldwarp"),
-        ]),
-        (join_sdc_echos, bold_std_trans_wf, [
-            # TEMPORARY: For the moment we can't use frame-wise fieldmaps
-            (("fieldwarp", _dpop), "inputnode.fieldwarp"),
-        ]),
-    ])
-    # fmt:on
-
-    return workflow
-
-
-def _create_mem_gb(bold_fname):
-    bold_size_gb = os.path.getsize(bold_fname) / (1024**3)
-    bold_tlen = nb.load(bold_fname).shape[-1]
-    mem_gb = {
-        "filesize": bold_size_gb,
-        "resampled": bold_size_gb * 4,
-        "largemem": bold_size_gb * (max(bold_tlen / 100, 1.0) + 4),
-    }
-
-    return bold_tlen, mem_gb
-
-
-def _get_wf_name(bold_fname):
-    """
-    Derive the workflow name for supplied BOLD file.
-    >>> _get_wf_name('/completely/made/up/path/sub-01_task-nback_bold.nii.gz')
-    'func_preproc_task_nback_wf'
-    >>> _get_wf_name('/completely/made/up/path/sub-01_task-nback_run-01_echo-1_bold.nii.gz')
-    'func_preproc_task_nback_run_01_echo_1_wf'
-    """
-    from nipype.utils.filemanip import split_filename
-
-    fname = split_filename(bold_fname)[1]
-    fname_nosub = "_".join(fname.split("_")[1:])
-    name = "func_preproc_" + fname_nosub.replace(".", "_").replace(" ", "").replace(
-        "-", "_"
-    ).replace("_bold", "_wf")
-
-    return name
-
-
-def _to_join(in_file, join_file):
-    """Join two tsv files if the join_file is not ``None``."""
-    from niworkflows.interfaces.utility import JoinTSVColumns
-
-    if join_file is None:
-        return in_file
-    res = JoinTSVColumns(in_file=in_file, join_file=join_file).run()
-    return res.outputs.out_file
-
-
-def get_img_orientation(imgf):
-    """Return the image orientation as a string"""
-    img = nb.load(imgf)
-    return "".join(nb.aff2axcodes(img.affine))
-
-
-def get_MNIInfant_key(spaces):
-    """
-    Parse spaces and return matching MNIInfant space.
-    """
-    key = None
-    for space in spaces.references:
-        # str formats as <reference.name>:<reference.spec>
-        if "MNIInfant" in str(space) and "res-native" not in str(space):
-            key = str(space).replace(":", "_")
-            break
-
-    if key is None:
-        raise KeyError(f"MNIInfant not found in SpatialReferences: {spaces}")
-    return key
->>>>>>> df64ec5d
+    return key